from __future__ import (absolute_import, division,
                        print_function, unicode_literals)
import numpy as np
import scipy.stats
from collections import OrderedDict

import enterprise
from enterprise.signals import parameter
from enterprise.signals import selections
from enterprise.signals import signal_base
import enterprise.signals.signal_base as base
from enterprise.signals import white_signals
from enterprise.signals import gp_signals
from enterprise.signals import deterministic_signals
from enterprise.signals import utils
from enterprise import constants as const

from enterprise_extensions import model_utils

#### Extra model components not part of base enterprise ####

# timing model delay
@signal_base.function
def tm_delay(residuals, t2pulsar, tmparams_orig, tmparams, which='all'):
    """
    Compute difference in residuals due to perturbed timing model.

    :param residuals: original pulsar residuals from Pulsar object
    :param t2pulsar: libstempo pulsar object
    :param tmparams_orig: dictionary of TM parameter tuples, (val, err)
    :param tmparams: new timing model parameters, rescaled to be in sigmas
    :param which: option to have all or only named TM parameters varied

    :return: difference between new and old residuals in seconds
    """

    if which == 'all': keys = tmparams_orig.keys()
    else: keys = which

    # grab original timing model parameters and errors in dictionary
    orig_params = np.array([tmparams_orig[key] for key in keys])

    # put varying parameters into dictionary
    tmparams_rescaled = np.atleast_1d(np.double(orig_params[:,0] +
                                                tmparams * orig_params[:,1]))
    tmparams_vary = OrderedDict(zip(keys, tmparams_rescaled))

    # set to new values
    t2pulsar.vals(tmparams_vary)
    new_res = np.double(t2pulsar.residuals().copy())

    # remmeber to set values back to originals
    t2pulsar.vals(OrderedDict(zip(keys,
                                  np.atleast_1d(np.double(orig_params[:,0])))))

    # Return the time-series for the pulsar
    return new_res - residuals

# linear interpolation basis in time with nu^-2 scaling
@signal_base.function
def linear_interp_basis_dm(toas, freqs, dt=30*86400):

    # get linear interpolation basis in time
    U, avetoas = utils.linear_interp_basis(toas, dt=dt)

    # scale with radio frequency
    Dm = (1400/freqs)**2

    return U * Dm[:, None], avetoas

# linear interpolation basis in time with nu^-4 scaling
@signal_base.function
def linear_interp_basis_scattering(toas, freqs, dt=30*86400):

    # get linear interpolation basis in time
    U, avetoas = utils.linear_interp_basis(toas, dt=dt)

    # scale with radio frequency
    Dm = (1400/freqs)**4

    return U * Dm[:, None], avetoas

# linear interpolation in radio frequcny
@signal_base.function
def linear_interp_basis_freq(freqs, df=64):

    return utils.linear_interp_basis(freqs, dt=df)

# DMX-like signal with Gaussian prior
@signal_base.function
def dmx_ridge_prior(avetoas, log10_sigma=-7):
    sigma = 10**log10_sigma
    return sigma**2 * np.ones_like(avetoas)

# quasi-periodic kernel for DM
@signal_base.function
def periodic_kernel(avetoas, log10_sigma=-7, log10_ell=2, log10_gam_p=0, log10_p=0):

    r = np.abs(avetoas[None, :] - avetoas[:, None])

    # convert units to seconds
    sigma = 10**log10_sigma
    l = 10**log10_ell * 86400
    p = 10**log10_p * 3.16e7
    gam_p = 10**log10_gam_p
    d = np.eye(r.shape[0]) * (sigma/500)**2
    K = sigma**2 * np.exp(-r**2/2/l**2 - gam_p*np.sin(np.pi*r/p)**2) + d
    return K

# squared-exponential kernel for FD
@signal_base.function
def se_kernel(avefreqs, log10_sigma=-7, log10_lam=3):
    
    tm = np.abs(avefreqs[None, :] - avefreqs[:, None])
    
    lam = 10**log10_lam
    sigma = 10**log10_sigma
    d = np.eye(tm.shape[0]) * (sigma/500)**2
    return sigma**2 * np.exp(-tm**2/2/lam) + d

# squared-exponential kernel for DM
@signal_base.function
def se_dm_kernel(avetoas, log10_sigma=-7, log10_ell=2):
    
    r = np.abs(avetoas[None, :] - avetoas[:, None])
    
    # Convert everything into seconds
    l = 10**log10_ell * 86400
    sigma = 10**log10_sigma
    d = np.eye(r.shape[0]) * (sigma/500)**2
    K = sigma**2 * np.exp(-r**2/2/l**2) + d
    return K

# quantization matrix in time and radio frequency to cut down on the kernel size.
@signal_base.function
def get_tf_quantization_matrix(toas, freqs, dt=30*86400, df=None, dm=False, dm_idx=2):
    if df is None:
        dfs = [(600, 1000), (1000, 1900), (1900, 3000), (3000, 5000)]
    else:
        fmin = freqs.min()
        fmax = freqs.max()
        fs = np.arange(fmin, fmax+df, df)
        dfs = [(fs[ii], fs[ii+1]) for ii in range(len(fs)-1)]

    Us, avetoas, avefreqs, masks = [], [], [], []
    for rng in dfs:
        mask = np.logical_and(freqs>=rng[0], freqs<rng[1])
        if any(mask):
            masks.append(mask)
            U, _ = utils.create_quantization_matrix(toas[mask],
                                                    dt=dt, nmin=1)
            avetoa = np.array([toas[mask][idx.astype(bool)].mean()
                               for idx in U.T])
            avefreq = np.array([freqs[mask][idx.astype(bool)].mean()
                                for idx in U.T])
            Us.append(U)
            avetoas.append(avetoa)
            avefreqs.append(avefreq)

    nc = np.sum(U.shape[1] for U in Us)
    U = np.zeros((len(toas), nc))
    avetoas = np.concatenate(avetoas)
    idx = np.argsort(avetoas)
    avefreqs = np.concatenate(avefreqs)
    nctot = 0
    for ct, mask in enumerate(masks):
        Umat = Us[ct]
        nn = Umat.shape[1]
        U[mask, nctot:nn+nctot] = Umat
        nctot += nn

    if dm:
         weights = (1400/freqs)**dm_idx
    else:
        weights = np.ones_like(freqs)

    return U[:, idx] * weights[:, None], {'avetoas': avetoas[idx],
                                          'avefreqs': avefreqs[idx]}

# kernel is the product of a quasi-periodic time kernel and
# a rational-quadratic frequency kernel.
@signal_base.function
def tf_kernel(labels, log10_sigma=-7, log10_ell=2, log10_gam_p=0,
              log10_p=0, log10_ell2=4, log10_alpha_wgt=0):

    avetoas = labels['avetoas']
    avefreqs = labels['avefreqs']

    r = np.abs(avetoas[None, :] - avetoas[:, None])
    r2 = np.abs(avefreqs[None, :] - avefreqs[:, None])

    # convert units to seconds
    sigma = 10**log10_sigma
    l = 10**log10_ell * 86400
    l2 = 10**log10_ell2
    p = 10**log10_p * 3.16e7
    gam_p = 10**log10_gam_p
    alpha_wgt = 10**log10_alpha_wgt
    
    d = np.eye(r.shape[0]) * (sigma/500)**2
    Kt = sigma**2 * np.exp(-r**2/2/l**2 - gam_p*np.sin(np.pi*r/p)**2)
    Kv = (1+r2**2/2/alpha_wgt/l2**2)**(-alpha_wgt)

    return Kt * Kv + d

# kernel is the product of a squared-exponential time kernel and
# a rational-quadratic frequency kernel
@signal_base.function
def sf_kernel(labels, log10_sigma=-7, log10_ell=2, 
              log10_ell2=4, log10_alpha_wgt=0):
    
    avetoas = labels['avetoas']
    avefreqs = labels['avefreqs']
    
    r = np.abs(avetoas[None, :] - avetoas[:, None])
    r2 = np.abs(avefreqs[None, :] - avefreqs[:, None])
    
    # Convert everything into seconds
    l = 10**log10_ell * 86400
    sigma = 10**log10_sigma
    l2 = 10**log10_ell2
    alpha_wgt = 10**log10_alpha_wgt
    
    d = np.eye(r.shape[0]) * (sigma/500)**2
    Kt = sigma**2 * np.exp(-r**2/2/l**2)
    Kv = (1+r2**2/2/alpha_wgt/l2**2)**(-alpha_wgt)
    
    return Kt * Kv + d

@signal_base.function
def chrom_exp_decay(toas, freqs, log10_Amp=-7, sign_param=-1.0,
                    t0=54000, log10_tau=1.7, idx=2):
    """
    Chromatic exponential-dip delay term in TOAs.

    :param t0: time of exponential minimum [MJD]
    :param tau: 1/e time of exponential [s]
    :param log10_Amp: amplitude of dip
    :param sign_param: sign of waveform
    :param idx: index of chromatic dependence

    :return wf: delay time-series [s]
    """
    t0 *= const.day
    tau = 10**log10_tau * const.day
    ind = np.where(toas > t0)[0]
    wf = 10**log10_Amp * np.heaviside(toas - t0, 1) 
    wf[ind] *= np.exp(- (toas[ind] - t0) / tau)

    return np.sign(sign_param) * wf * (1400 / freqs) ** idx

@signal_base.function
def chrom_exp_cusp(toas, freqs, log10_Amp=-7, sign_param=-1.0,
                   t0=54000, log10_tau_pre=1.7, log10_tau_post=1.7, 
                   symmetric=False, idx=2):
    """
    Chromatic exponential-cusp delay term in TOAs.

    :param t0: time of exponential minimum [MJD]
    :param tau_pre: 1/e time of exponential before peak [s]
    :param tau_post: 1/e time of exponential after peak[s]
    :param symmetric: whether or not tau_pre = tau_post
    :param log10_Amp: amplitude of cusp
    :param sign_param: sign of waveform
    :param idx: index of chromatic dependence

    :return wf: delay time-series [s]
    """
    t0 *= const.day
    if symmetric:
        tau = 10**log10_tau_pre * const.day
        ind_pre = np.where(toas < t0)[0]
        ind_post = np.where(toas > t0)[0]
        wf_pre = 10**log10_Amp * (1 - np.heaviside(toas - t0, 1))
        wf_pre[ind_pre] *= np.exp(- (t0 - toas[ind_pre]) / tau)
        wf_post = 10**log10_Amp * np.heaviside(toas - t0, 1) 
        wf_post[ind_post] *= np.exp(- (toas[ind_post] - t0) / tau) 
        wf = wf_pre + wf_post
        
    else:
        tau_pre = 10**log10_tau_pre * const.day
        tau_post = 10**log10_tau_post * const.day
        ind_pre = np.where(toas < t0)[0]
        ind_post = np.where(toas > t0)[0]
        wf_pre = 10**log10_Amp * (1 - np.heaviside(toas - t0, 1))
        wf_pre[ind_pre] *= np.exp(- (t0 - toas[ind_pre]) / tau_pre)
        wf_post = 10**log10_Amp * np.heaviside(toas - t0, 1) 
        wf_post[ind_post] *= np.exp(- (toas[ind_post] - t0) / tau_post) 
        wf = wf_pre + wf_post
        
    return np.sign(sign_param) * wf * (1400 / freqs) ** idx

@signal_base.function
def chrom_dual_exp_cusp(toas, freqs, t0=54000, sign_param=-1.0,
                        log10_Amp_1=-7, log10_tau_pre_1=1.7, log10_tau_post_1=1.7,
                        log10_Amp_2=-7, log10_tau_pre_2=1.7, log10_tau_post_2=1.7,
                        symmetric=False, idx1=2, idx2=4):
    """
    Chromatic exponential-cusp delay term in TOAs.

    :param t0: time of exponential minimum [MJD]
    :param tau_pre: 1/e time of exponential before peak [s]
    :param tau_post: 1/e time of exponential after peak[s]
    :param symmetric: whether or not tau_pre = tau_post
    :param log10_Amp: amplitude of cusp
    :param sign_param: sign of waveform
    :param idx: index of chromatic dependence

    :return wf: delay time-series [s]
    """
    t0 *= const.day
    ind_pre = np.where(toas < t0)[0]
    ind_post = np.where(toas > t0)[0]
    if symmetric:
        tau_1 = 10**log10_tau_pre_1 * const.day
        wf_1_pre = 10**log10_Amp_1 * (1 - np.heaviside(toas - t0, 1))
        wf_1_pre[ind_pre] *= np.exp(- (t0 - toas[ind_pre]) / tau_1)
        wf_1_post = 10**log10_Amp_1 * np.heaviside(toas - t0, 1) 
        wf_1_post[ind_post] *= np.exp(- (toas[ind_post] - t0) / tau_1) 
        wf_1 = wf_1_pre + wf_1_post
        
        tau_2 = 10**log10_tau_pre_2 * const.day
        wf_2_pre = 10**log10_Amp_2 * (1 - np.heaviside(toas - t0, 1))
        wf_2_pre[ind_pre] *= np.exp(- (t0 - toas[ind_pre]) / tau_2)
        wf_2_post = 10**log10_Amp_2 * np.heaviside(toas - t0, 1) 
        wf_2_post[ind_post] *= np.exp(- (toas[ind_post] - t0) / tau_2) 
        wf_2 = wf_2_pre + wf_2_post
        
    else:
        tau_1_pre = 10**log10_tau_pre_1 * const.day
        tau_1_post = 10**log10_tau_post_1 * const.day
        wf_1_pre = 10**log10_Amp_1 * (1 - np.heaviside(toas - t0, 1))
        wf_1_pre[ind_pre] *= np.exp(- (t0 - toas[ind_pre]) / tau_1_pre)
        wf_1_post = 10**log10_Amp_1 * np.heaviside(toas - t0, 1) 
        wf_1_post[ind_post] *= np.exp(- (toas[ind_post] - t0) / tau_1_post) 
        wf_1 = wf_1_pre + wf_1_post
        
        tau_2_pre = 10**log10_tau_pre_2 * const.day
        tau_2_post = 10**log10_tau_post_2 * const.day
        wf_2_pre = 10**log10_Amp_2 * (1 - np.heaviside(toas - t0, 1))
        wf_2_pre[ind_pre] *= np.exp(- (t0 - toas[ind_pre]) / tau_2_pre)
        wf_2_post = 10**log10_Amp_2 * np.heaviside(toas - t0, 1) 
        wf_2_post[ind_post] *= np.exp(- (toas[ind_post] - t0) / tau_2_post) 
        wf_2 = wf_2_pre + wf_2_post
        
    return np.sign(sign_param) * ( wf_1 * (1400 / freqs) ** idx1 + wf_2 * (1400 / freqs) ** idx2)

@signal_base.function
def chrom_yearly_sinusoid(toas, freqs, log10_Amp=-7, phase=0, idx=2):
    """
    Chromatic annual sinusoid.

    :param log10_Amp: amplitude of sinusoid
    :param phase: initial phase of sinusoid
    :param idx: index of chromatic dependence

    :return wf: delay time-series [s]
    """

    wf = 10**log10_Amp * np.sin( 2 * np.pi * const.fyr * toas + phase)
    return wf * (1400 / freqs) ** idx

@signal_base.function
def chromatic_quad_basis(toas, freqs, idx=4):
    """
    Basis for chromatic quadratic function.

    :param idx: index of chromatic dependence

    :return ret: normalized quadratic basis matrix [Ntoa, 3]
    """
    ret = np.zeros((len(toas), 3))
    t0 = (toas.max() + toas.min()) / 2
    for ii in range(3):
        ret[:, ii] = (toas-t0) ** (ii) * (1400/freqs) ** idx
    norm = np.sqrt(np.sum(ret**2, axis=0))
    return ret/norm, np.ones(3)

@signal_base.function
def chromatic_quad_prior(toas):
    """
    Prior for chromatic quadratic function.

    :return prior: prior-range for quadratic coefficients
    """
    return np.ones(3) * 1e80

@signal_base.function
def dmx_delay(toas, freqs, dmx_ids, **kwargs):
    """
    Delay in DMX model of DM variations.

    :param dmx_ids: dictionary of DMX data for each pulsar from parfile
    :param kwargs: dictionary of enterprise DMX parameters

    :return wf: DMX signal
    """
    wf = np.zeros(len(toas))
    dmx = kwargs
    for dmx_id in dmx_ids:
        mask = np.logical_and(toas >= (dmx_ids[dmx_id]['DMX_R1'] - 0.01) * 86400.,
                              toas <= (dmx_ids[dmx_id]['DMX_R2'] + 0.01) * 86400.)
        wf[mask] += dmx[dmx_id] / freqs[mask]**2 / const.DM_K / 1e12
    return wf


@signal_base.function
def createfourierdesignmatrix_chromatic(toas, freqs, nmodes=30, Tspan=None,
                                        logf=False, fmin=None, fmax=None,
                                        idx=4):

    """
    Construct Scattering-variation fourier design matrix.

    :param toas: vector of time series in seconds
    :param freqs: radio frequencies of observations [MHz]
    :param nmodes: number of fourier coefficients to use
    :param freq: option to output frequencies
    :param Tspan: option to some other Tspan
    :param logf: use log frequency spacing
    :param fmin: lower sampling frequency
    :param fmax: upper sampling frequency
    :param idx: Index of chromatic effects

    :return: F: Chromatic-variation fourier design matrix
    :return: f: Sampling frequencies
    """

    # get base fourier design matrix and frequencies
    F, Ffreqs = utils.createfourierdesignmatrix_red(
        toas, nmodes=nmodes, Tspan=Tspan, logf=logf,
        fmin=fmin, fmax=fmax)

    # compute the DM-variation vectors
    Dm = (1400/freqs) ** idx

    return F * Dm[:, None], Ffreqs

@signal_base.function
def free_spectrum(f, log10_rho=None):
    """
    Free spectral model. PSD  amplitude at each frequency
    is a free parameter. Model is parameterized by
    S(f_i) = \rho_i^2 * T,
    where \rho_i is the free parameter and T is the observation
    length.
    """
    return np.repeat(10**(2*np.array(log10_rho)), 2)

@signal_base.function
def t_process(f, log10_A=-15, gamma=4.33, alphas=None):
    """
    t-process model. PSD  amplitude at each frequency
    is a fuzzy power-law.
    """
    alphas = np.ones_like(f) if alphas is None else np.repeat(alphas, 2)
    return utils.powerlaw(f, log10_A=log10_A, gamma=gamma) * alphas

@signal_base.function
def t_process_adapt(f, log10_A=-15, gamma=4.33, alphas_adapt=None, nfreq=None):
    """
    t-process model. PSD  amplitude at each frequency
    is a fuzzy power-law.
    """
    if alphas_adapt is None:
        alpha_model = np.ones_like(f)
    else:
        if nfreq is None:
            alpha_model = np.repeat(alphas_adapt, 2)
        else:
            alpha_model = np.ones_like(f)
            alpha_model[2*int(np.rint(nfreq))] = alphas_adapt
            alpha_model[2*int(np.rint(nfreq))+1] = alphas_adapt

    return utils.powerlaw(f, log10_A=log10_A, gamma=gamma) * alpha_model

def InvGammaPrior(value, alpha=1, gamma=1):
    """Prior function for InvGamma parameters."""
    return scipy.stats.invgamma.pdf(value, alpha, scale=gamma)

def InvGammaSampler(alpha=1, gamma=1, size=None):
    """Sampling function for Uniform parameters."""
    return scipy.stats.invgamma.rvs(alpha, scale=gamma, size=size)

def InvGamma(alpha=1, gamma=1, size=None):
    """Class factory for Inverse Gamma parameters."""
    class InvGamma(parameter.Parameter):
        _size = size
        _prior = parameter.Function(InvGammaPrior, alpha=alpha, gamma=gamma)
        _sampler = staticmethod(InvGammaSampler)
        _alpha = alpha
        _gamma = gamma

        def __repr__(self):
            return '"{}": InvGamma({},{})'.format(self.name, alpha, gamma) \
                + ('' if self._size is None else '[{}]'.format(self._size))

    return InvGamma

@signal_base.function
def turnover_knee(f, log10_A, gamma, lfb, lfk, kappa, delta):
    """
    Generic turnover spectrum with a high-frequency knee.
    :param f: sampling frequencies of GWB
    :param A: characteristic strain amplitude at f=1/yr
    :param gamma: negative slope of PSD around f=1/yr (usually 13/3)
    :param lfb: log10 transition frequency at which environment dominates GWs
    :param lfk: log10 knee frequency due to population finiteness
    :param kappa: smoothness of turnover (10/3 for 3-body stellar scattering)
    :param delta: slope at higher frequencies
    """
    df = np.diff(np.concatenate((np.array([0]), f[::2])))
    hcf = (10**log10_A * (f / const.fyr) ** ((3-gamma) / 2) *
            (1.0 + (f / 10**lfk)) ** delta / np.sqrt(1 + (10**lfb / f) ** kappa))
    return hcf**2 / 12 / np.pi**2 / f**3 * np.repeat(df, 2)

@signal_base.function
def broken_powerlaw(f, log10_A, gamma, delta, log10_fb, kappa=0.1):
    """
    Generic broken powerlaw spectrum.
    :param f: sampling frequencies
    :param A: characteristic strain amplitude [set for gamma at f=1/yr]
    :param gamma: negative slope of PSD for f > f_break [set for comparison at f=1/yr (default 13/3)]
    :param delta: slope for frequencies < f_break
    :param log10_fb: log10 transition frequency at which slope switches from gamma to delta
    :param kappa: smoothness of transition (Default = 0.1)
    """
    df = np.diff(np.concatenate((np.array([0]), f[::2])))
    hcf = (10**log10_A * (f / const.fyr) ** ((3-gamma) / 2) *
          (1 + (f / 10**log10_fb) ** (1/kappa)) ** (kappa * (gamma - delta) / 2))
    return hcf**2 / 12 / np.pi**2 / f**3 * np.repeat(df, 2)

@signal_base.function
def generalized_gwpol_psd(f, log10_A_tt=-15, log10_A_st=-15,
                          log10_A_vl=-15, log10_A_sl=-15,
                          kappa=10/3, p_dist=1.0):
    """
    PSD for a generalized mixture of scalar+vector dipole radiation
    and tensorial quadrupole radiation from SMBHBs.
    """

    df = np.diff(np.concatenate((np.array([0]), f[::2])))
    euler_e = 0.5772156649
    pdist = p_dist * const.kpc / const.c

    orf_aa_tt = (2/3) * np.ones(len(f))
    orf_aa_st = (2/3) * np.ones(len(f))
    orf_aa_vl = 2*np.log(4*np.pi*f*pdist) - 14/3 + 2*euler_e
    orf_aa_sl = np.pi**2*f*pdist/4 - \
        np.log(4*np.pi*f*pdist) + 37/24 - euler_e

    prefactor = (1 + kappa**2) / (1 + kappa**2 * (f / const.fyr)**(-2/3))
    gwpol_amps = 10**(2*np.array([log10_A_tt, log10_A_st,
                                  log10_A_vl, log10_A_sl]))
    gwpol_factors = np.array([orf_aa_tt*gwpol_amps[0],
                              orf_aa_st*gwpol_amps[1],
                              orf_aa_vl*gwpol_amps[2],
                              orf_aa_sl*gwpol_amps[3]])

    S_psd = prefactor * (gwpol_factors[0,:] * (f / const.fyr)**(-4/3) +
                         np.sum(gwpol_factors[1:,:],axis=0) * \
                         (f / const.fyr)**(-2)) / \
    (8*np.pi**2*f**3)

    return S_psd * np.repeat(df, 2)

@signal_base.function
def dropout_powerlaw(f, log10_A=-16, gamma=5, k_drop=0.5, k_threshold=0.5):
    """
    Dropout powerlaw for a stochastic process. Switches a stochastic
    process on or off depending on whether k_drop exceeds k_threshold.
    """

    df = np.diff(np.concatenate((np.array([0]), f[::2])))

    if k_drop >= k_threshold: k_switch = 1.0
    elif k_drop < k_threshold: k_switch = 0.0

    return k_switch * ((10**log10_A)**2 / 12.0 / np.pi**2 *
                       const.fyr**(gamma-3) * f**(-gamma) * np.repeat(df, 2))

@signal_base.function
def dropout_physical_ephem_delay(toas, planetssb, pos_t, frame_drift_rate=0,
                                 d_jupiter_mass=0, d_saturn_mass=0, d_uranus_mass=0,
                                 d_neptune_mass=0, jup_orb_elements=np.zeros(6),
                                 sat_orb_elements=np.zeros(6), inc_jupiter_orb=False,
                                 jup_orbelxyz=None, jup_mjd=None, inc_saturn_orb=False,
                                 sat_orbelxyz=None, sat_mjd=None, equatorial=True,
                                 k_drop=0.5, k_threshold=0.5):
    """
    Dropout BayesEphem model. Switches BayesEphem on or off depending on
    whether k_drop exceeds k_threshold.
    """

    # get dropout switch
    if k_drop >= k_threshold: k_switch = 1.0
    elif k_drop < k_threshold: k_switch = 0.0

    # convert toas to MJD
    mjd = toas / 86400

    # grab planet-to-SSB vectors
    earth = planetssb[:, 2, :3]
    jupiter = planetssb[:, 4, :3]
    saturn = planetssb[:, 5, :3]
    uranus = planetssb[:, 6, :3]
    neptune = planetssb[:, 7, :3]

    # do frame rotation
    earth = utils.ss_framerotate(mjd, earth, 0.0, 0.0, 0.0, frame_drift_rate,
                           offset=None, equatorial=equatorial)

    # mass perturbations
    mpert = [(jupiter, d_jupiter_mass), (saturn, d_saturn_mass),
             (uranus, d_uranus_mass), (neptune, d_neptune_mass)]
    for planet, dm in mpert:
        earth += utils.dmass(planet, dm)

    # jupter orbital element perturbations
    if inc_jupiter_orb:
        jup_perturb_tmp = 0.0009547918983127075 * np.einsum(
            'i,ijk->jk', jup_orb_elements, jup_orbelxyz)
        earth += np.array([np.interp(mjd, jup_mjd, jup_perturb_tmp[:,aa])
                           for aa in range(3)]).T

    # saturn orbital element perturbations
    if inc_saturn_orb:
        sat_perturb_tmp = 0.00028588567008942334 * np.einsum(
            'i,ijk->jk', sat_orb_elements, sat_orbelxyz)
        earth += np.array([np.interp(mjd, sat_mjd, sat_perturb_tmp[:,aa])
                           for aa in range(3)]).T

    # construct the true geocenter to barycenter roemer
    tmp_roemer = np.einsum('ij,ij->i', planetssb[:, 2, :3], pos_t)

    # create the delay
    delay = tmp_roemer - np.einsum('ij,ij->i', earth, pos_t)

    return k_switch * delay


def Dropout_PhysicalEphemerisSignal(
    frame_drift_rate=parameter.Uniform(-1e-9, 1e-9)('frame_drift_rate'),
    d_jupiter_mass=parameter.Normal(0, 1.54976690e-11)('d_jupiter_mass'),
    d_saturn_mass=parameter.Normal(0, 8.17306184e-12)('d_saturn_mass'),
    d_uranus_mass=parameter.Normal(0, 5.71923361e-11)('d_uranus_mass'),
    d_neptune_mass=parameter.Normal(0, 7.96103855e-11)('d_neptune_mass'),
    jup_orb_elements=parameter.Uniform(-0.05,0.05,size=6)('jup_orb_elements'),
    sat_orb_elements=parameter.Uniform(-0.5,0.5,size=6)('sat_orb_elements'),
    inc_jupiter_orb=True, inc_saturn_orb=False, use_epoch_toas=True,
    k_drop=parameter.Uniform(0.0,1.0), k_threshold=0.5, name=''):

    """ Class factory for dropout physical ephemeris model signal."""

    # turn off saturn orbital element parameters if not including in signal
    if not inc_saturn_orb:
        sat_orb_elements = np.zeros(6)

    # define waveform
    jup_mjd, jup_orbelxyz, sat_mjd, sat_orbelxyz = (
        utils.get_planet_orbital_elements())
    wf = dropout_physical_ephem_delay(frame_drift_rate=frame_drift_rate,
                                        d_jupiter_mass=d_jupiter_mass,
                                        d_saturn_mass=d_saturn_mass,
                                        d_uranus_mass=d_uranus_mass,
                                        d_neptune_mass=d_neptune_mass,
                                        jup_orb_elements=jup_orb_elements,
                                        sat_orb_elements=sat_orb_elements,
                                        inc_jupiter_orb=inc_jupiter_orb,
                                        jup_orbelxyz=jup_orbelxyz,
                                        jup_mjd=jup_mjd,
                                        inc_saturn_orb=inc_saturn_orb,
                                        sat_orbelxyz=sat_orbelxyz,
                                        sat_mjd=sat_mjd,
                                        k_drop=k_drop, k_threshold=k_threshold)

    BaseClass = deterministic_signals.Deterministic(wf, name=name)

    class Dropout_PhysicalEphemerisSignal(BaseClass):
        signal_name = 'phys_ephem'
        signal_id = 'phys_ephem_' + name if name else 'phys_ephem'

        def __init__(self, psr):

            # not available for PINT yet
            if isinstance(psr, enterprise.pulsar.PintPulsar):
                msg = 'Physical Ephemeris model is not compatible with PINT '
                msg += 'at this time.'
                raise NotImplementedError(msg)

            super(Dropout_PhysicalEphemerisSignal, self).__init__(psr)

            if use_epoch_toas:
                # get quantization matrix and calculate daily average TOAs
                U, _ = utils.create_quantization_matrix(psr.toas, nmin=1)
                self.uinds = utils.quant2ind(U)
                avetoas = np.array([psr.toas[sc].mean() for sc in self.uinds])
                self._wf[''].add_kwarg(toas=avetoas)

                # interpolate ssb planet position vectors to avetoas
                planetssb = np.zeros((len(avetoas), 9, 3))
                for jj in range(9):
                    planetssb[:, jj, :] = np.array([
                        np.interp(avetoas, psr.toas, psr.planetssb[:,jj,aa])
                        for aa in range(3)]).T
                self._wf[''].add_kwarg(planetssb=planetssb)

                # Inteprolating the pulsar position vectors onto epoch TOAs
                pos_t = np.array([np.interp(avetoas, psr.toas, psr.pos_t[:,aa])
                                  for aa in range(3)]).T
                self._wf[''].add_kwarg(pos_t=pos_t)

            # initialize delay
            self._delay = np.zeros(len(psr.toas))

        @base.cache_call('delay_params')
        def get_delay(self, params):
            delay = self._wf[''](params=params)
            if use_epoch_toas:
                for slc, val in zip(self.uinds, delay):
                    self._delay[slc] = val
                return self._delay
            else:
                return delay

    return Dropout_PhysicalEphemerisSignal

@signal_base.function
def cw_delay(toas, pos, pdist,
             cos_gwtheta=0, gwphi=0, cos_inc=0,
             log10_mc=9, log10_fgw=-8, log10_dist=None, log10_h=None,
             phase0=0, psi=0,
             psrTerm=False, p_dist=1, p_phase=None,
             evolve=False, phase_approx=False, check=False,
             tref=0):
    """
    Function to create GW incuced residuals from a SMBMB as
    defined in Ellis et. al 2012,2013.
    :param toas:
        Pular toas in seconds
    :param pos:
        Unit vector from the Earth to the pulsar
    :param pdist:
        Pulsar distance (mean and uncertainty) [kpc]
    :param cos_gwtheta:
        Cosine of Polar angle of GW source in celestial coords [radians]
    :param gwphi:
        Azimuthal angle of GW source in celestial coords [radians]
    :param cos_inc:
        cosine of Inclination of GW source [radians]
    :param log10_mc:
        log10 of Chirp mass of SMBMB [solar masses]
    :param log10_fgw:
        log10 of Frequency of GW (twice the orbital frequency) [Hz]
    :param log10_dist:
        log10 of Luminosity distance to SMBMB [Mpc],
        used to compute strain, if not None
    :param log10_h:
        log10 of GW strain,
        used to compute distance, if not None
    :param phase0:
        Initial Phase of GW source [radians]
    :param psi:
        Polarization angle of GW source [radians]
    :param psrTerm:
        Option to include pulsar term [boolean]
    :param p_dist:
        Pulsar distance parameter
    :param p_phase:
        Use pulsar phase to determine distance [radian]
    :param evolve:
        Option to include/exclude full evolution [boolean]
    :param phase_approx:
        Option to include/exclude phase evolution across observation time
        [boolean]
    :param check:
        Check if frequency evolves significantly over obs. time [boolean]
    :param tref:
        Reference time for phase and frequency [s]
    :return: Vector of induced residuals
    """

    # convert units to time
    mc = 10**log10_mc * const.Tsun
    fgw = 10**log10_fgw
    gwtheta = np.arccos(cos_gwtheta)
    inc = np.arccos(cos_inc)
    p_dist = (pdist[0] + pdist[1]*p_dist)*const.kpc/const.c

    if log10_h is None and log10_dist is None:
        raise ValueError("one of log10_dist or log10_h must be non-None")
    elif log10_h is not  None and log10_dist is not None:
        raise ValueError("only one of log10_dist or log10_h can be non-None")
    elif log10_h is None:
        dist = 10**log10_dist * const.Mpc / const.c
    else:
        dist = 2 * mc**(5/3) * (np.pi*fgw)**(2/3) / 10**log10_h

    if check:
        # check that frequency is not evolving significantly over obs. time
        fstart = fgw * (1 - 256/5 * mc**(5/3) * fgw**(8/3) * toas[0])**(-3/8)
        fend = fgw * (1 - 256/5 * mc**(5/3) * fgw**(8/3) * toas[-1])**(-3/8)
        df = fend - fstart

        # observation time
        Tobs = toas.max()-toas.min()
        fbin = 1/Tobs

        if np.abs(df) > fbin:
            print('WARNING: Frequency is evolving over more than one '
                  'frequency bin.')
            print('f0 = {0}, f1 = {1}, df = {2}, fbin = {3}'
                  .format(fstart, fend, df,  fbin))
            return np.ones(len(toas)) * np.nan

    # get antenna pattern funcs and cosMu
    # write function to get pos from theta,phi
    fplus, fcross, cosMu = utils.create_gw_antenna_pattern(pos, gwtheta, gwphi)

    # get pulsar time
    toas -= tref
    if p_dist > 0:
        tp = toas-p_dist*(1-cosMu)
    else:
        tp = toas

    # orbital frequency
    w0 = np.pi * fgw
    phase0 /= 2 # orbital phase
    omegadot = 96/5 * mc**(5/3) * w0**(11/3)

    # evolution
    if evolve:
        # calculate time dependent frequency at earth and pulsar
        omega = w0 * (1 - 256/5 * mc**(5/3) * w0**(8/3) * toas)**(-3/8)
        omega_p = w0 * (1 - 256/5 * mc**(5/3) * w0**(8/3) * tp)**(-3/8)

        if p_dist > 0:
            omega_p0 = w0 * (1 + 256/5
                             * mc**(5/3) * w0**(8/3) * p_dist*(1-cosMu))**(-3/8)
        else:
            omega_p0 = w0

        # calculate time dependent phase
        phase = phase0 + 1/32/mc**(5/3) * (w0**(-5/3) - omega**(-5/3))

        if p_phase is None:
            phase_p = phase0 + 1/32/mc**(5/3) * (w0**(-5/3) - omega_p**(-5/3))
        else:
            phase_p = (phase0 + p_phase
                       + 1/32*mc**(-5/3) * (omega_p0**(-5/3) - omega_p**(-5/3)))

    elif phase_approx:
        # monochromatic
        omega = w0
        if p_dist > 0:
            omega_p = w0 * (1 + 256/5
                            * mc**(5/3) * w0**(8/3) * p_dist*(1-cosMu))**(-3/8)
        else:
            omega_p = w0

        # phases
        phase = phase0 + omega * toas
        if p_phase is not None:
            phase_p = phase0 + p_phase + omega_p*toas
        else:
            phase_p = (phase0 + omega_p*toas
                       + 1/32/mc**(5/3) * (w0**(-5/3) - omega_p**(-5/3)))

    # no evolution
    else:
        # monochromatic
        omega = np.pi*fgw
        omega_p = omega

        # phases
        phase = phase0 + omega * toas
        phase_p = phase0 + omega * tp

    # define time dependent coefficients
    At = -0.5*np.sin(2*phase)*(3+np.cos(2*inc))
    Bt = 2*np.cos(2*phase)*np.cos(inc)
    At_p = -0.5*np.sin(2*phase_p)*(3+np.cos(2*inc))
    Bt_p = 2*np.cos(2*phase_p)*np.cos(inc)

    # now define time dependent amplitudes
    alpha = mc**(5./3.)/(dist*omega**(1./3.))
    alpha_p = mc**(5./3.)/(dist*omega_p**(1./3.))

    # define rplus and rcross
    rplus = alpha*(-At*np.cos(2*psi)+Bt*np.sin(2*psi))
    rcross = alpha*(At*np.sin(2*psi)+Bt*np.cos(2*psi))
    rplus_p = alpha_p*(-At_p*np.cos(2*psi)+Bt_p*np.sin(2*psi))
    rcross_p = alpha_p*(At_p*np.sin(2*psi)+Bt_p*np.cos(2*psi))

    # residuals
    if psrTerm:
        res = fplus*(rplus_p-rplus)+fcross*(rcross_p-rcross)
    else:
        res = -fplus*rplus - fcross*rcross

    return res

@signal_base.function
def compute_eccentric_residuals(toas, theta, phi, cos_gwtheta, gwphi,
                                log10_mc, log10_dist, log10_h, log10_F, cos_inc,
                                psi, gamma0, e0, l0, q, nmax=400, pdist=1.0,
                                pphase=None, pgam=None, psrTerm=False,
                                tref=0, check=False):
    """
    Simulate GW from eccentric SMBHB. Waveform models from
    Taylor et al. (2015) and Barack and Cutler (2004).
    WARNING: This residual waveform is only accurate if the
    GW frequency is not significantly evolving over the
    observation time of the pulsar.
    :param toa: pulsar observation times
    :param theta: polar coordinate of pulsar
    :param phi: azimuthal coordinate of pulsar
    :param gwtheta: Polar angle of GW source in celestial coords [radians]
    :param gwphi: Azimuthal angle of GW source in celestial coords [radians]
    :param log10_mc: Base-10 lof of chirp mass of SMBMB [solar masses]
    :param log10_dist: Base-10 uminosity distance to SMBMB [Mpc]
    :param log10_F: base-10 orbital frequency of SMBHB [Hz]
    :param inc: Inclination of GW source [radians]
    :param psi: Polarization of GW source [radians]
    :param gamma0: Initial angle of periastron [radians]
    :param e0: Initial eccentricity of SMBHB
    :param l0: Initial mean anomoly [radians]
    :param q: Mass ratio of SMBHB
    :param nmax: Number of harmonics to use in waveform decomposition
    :param pdist: Pulsar distance [kpc]
    :param pphase: Pulsar phase [rad]
    :param pgam: Pulsar angle of periastron [rad]
    :param psrTerm: Option to include pulsar term [boolean]
    :param tref: Fidicuial time at which initial parameters are referenced [s]
    :param check: Check if frequency evolves significantly over obs. time
    :returns: Vector of induced residuals
    """

    # convert from sampling
    F = 10.0**log10_F
    mc = 10.0**log10_mc
    dist = 10.0**log10_dist
    if log10_h is not None:
        h0 = 10.0**log10_h
    else:
        h0 = None
    inc = np.arccos(cos_inc)
    gwtheta = np.arccos(cos_gwtheta)

    # define variable for later use
    cosgwtheta, cosgwphi = np.cos(gwtheta), np.cos(gwphi)
    singwtheta, singwphi = np.sin(gwtheta), np.sin(gwphi)
    sin2psi, cos2psi = np.sin(2*psi), np.cos(2*psi)

    # unit vectors to GW source
    m = np.array([singwphi, -cosgwphi, 0.0])
    n = np.array([-cosgwtheta*cosgwphi, -cosgwtheta*singwphi, singwtheta])
    omhat = np.array([-singwtheta*cosgwphi, -singwtheta*singwphi, -cosgwtheta])

    # pulsar position vector
    phat = np.array([np.sin(theta)*np.cos(phi), np.sin(theta)*np.sin(phi),\
            np.cos(theta)])

    fplus = 0.5 * (np.dot(m, phat)**2 - np.dot(n, phat)**2) / (1+np.dot(omhat, phat))
    fcross = (np.dot(m, phat)*np.dot(n, phat)) / (1 + np.dot(omhat, phat))
    cosMu = -np.dot(omhat, phat)

    # get values from pulsar object
    toas = toas.copy() - tref

    if check:
        # check that frequency is not evolving significantly over obs. time
        y = utils.solve_coupled_ecc_solution(F, e0, gamma0, l0, mc, q,
                                          np.array([0.0,toas.max()]))

        # initial and final values over observation time
        Fc0, ec0, gc0, phic0 = y[0,:]
        Fc1, ec1, gc1, phic1 = y[-1,:]

        # observation time
        Tobs = 1/(toas.max()-toas.min())

        if np.abs(Fc0-Fc1) > 1/Tobs:
            print('WARNING: Frequency is evolving over more than one frequency bin.')
            print('F0 = {0}, F1 = {1}, delta f = {2}'.format(Fc0, Fc1, 1/Tobs))
            return np.ones(len(toas)) * np.nan

    # get gammadot for earth term
    gammadot = utils.get_gammadot(F, mc, q, e0)

    # get number of harmonics to use
    if not isinstance(nmax, int):
        if e0 < 0.999 and e0 > 0.001:
            nharm = int(nmax(e0))
        elif e0 < 0.001:
            nharm = 2
        else:
            nharm = int(nmax(0.999))
    else:
        nharm = nmax

    # no more than 100 harmonics
    nharm = min(nharm, 100)

    ##### earth term #####
    splus, scross = utils.calculate_splus_scross(nmax=nharm, mc=mc, dl=dist,
                                                 h0=h0, F=F, e=e0, t=toas.copy(),
                                                 l0=l0, gamma=gamma0,
                                                 gammadot=gammadot, inc=inc)

    ##### pulsar term #####
    if psrTerm:
        # pulsar distance
        pd = pdist

        # convert units
        pd *= const.kpc / const.c

        # get pulsar time
        tp = toas.copy() - pd * (1-cosMu)

        # solve coupled system of equations to get pulsar term values
        y = utils.solve_coupled_ecc_solution(F, e0, gamma0, l0, mc,
                                       q, np.array([0.0, tp.min()]))

        # get pulsar term values
        if np.any(y):
            Fp, ep, gp, phip = y[-1,:]

            # get gammadot at pulsar term
            gammadotp = utils.get_gammadot(Fp, mc, q, ep)

            # get phase at pulsar
            if pphase is None:
                lp = phip
            else:
                lp = pphase

            # get angle of periastron at pulsar
            if pgam is None:
                gp = gp
            else:
                gp = pgam

            # get number of harmonics to use
            if not isinstance(nmax, int):
                if e0 < 0.999 and e0 > 0.001:
                    nharm = int(nmax(e0))
                elif e0 < 0.001:
                    nharm = 2
                else:
                    nharm = int(nmax(0.999))
            else:
                nharm = nmax

            # no more than 1000 harmonics
            nharm = min(nharm, 100)
            splusp, scrossp = utils.calculate_splus_scross(nmax=nharm, mc=mc,
                                                           dl=dist, h0=h0, F=Fp, e=ep,
                                                           t=toas.copy(), l0=lp, gamma=gp,
                                                           gammadot=gammadotp, inc=inc)

            rr = (fplus*cos2psi - fcross*sin2psi) * (splusp - splus) + \
                (fplus*sin2psi + fcross*cos2psi) * (scrossp - scross)

        else:
            rr = np.ones(len(toas)) * np.nan

    else:
        rr = - (fplus*cos2psi - fcross*sin2psi) * splus - \
            (fplus*sin2psi + fcross*cos2psi) * scross

    return rr

def CWSignal(cw_wf, ecc=False, psrTerm=False):

    BaseClass = deterministic_signals.Deterministic(cw_wf, name='cw')

    class CWSignal(BaseClass):

        def __init__(self, psr):
            super(CWSignal, self).__init__(psr)
            self._wf[''].add_kwarg(psrTerm=psrTerm)
            if ecc:
                pgam = parameter.Uniform(0, 2*np.pi)('_'.join([psr.name, 'pgam', 'cw']))
                self._params['pgam'] = pgam
                self._wf['']._params['pgam'] = pgam

    return CWSignal


#### Model component building blocks ####

def timing_block(tmparam_list=['RAJ', 'DECJ', 'F0', 'F1',
                               'PMRA', 'PMDEC', 'PX']):
    """
    Returns the timing model block of the model
    :param tmparam_list: a list of parameters to vary in the model
    """
    # default 5-sigma prior above and below the parfile mean
    tm_params = parameter.Uniform(-5.0, 5.0, size=len(tmparam_list))

    # timing model
    tm_func = tm_delay(tmparams=tm_params, which=tmparam_list)
    tm = deterministic_signals.Deterministic(tm_func, name='timing model')

    return tm

def white_noise_block(vary=False, inc_ecorr=False, gp_ecorr=False,
                      efac1=False, select='backend', name=None):
    """
    Returns the white noise block of the model:

        1. EFAC per backend/receiver system
        2. EQUAD per backend/receiver system
        3. ECORR per backend/receiver system

    :param vary:
        If set to true we vary these parameters
        with uniform priors. Otherwise they are set to constants
        with values to be set later.
    :param inc_ecorr:
        include ECORR, needed for NANOGrav channelized TOAs
    :param gp_ecorr:
        whether to use the Gaussian process model for ECORR
    :param efac1:
        use a strong prior on EFAC = Normal(mu=1, stdev=0.1)
    """

    if select == 'backend':
        # define selection by observing backend
        backend = selections.Selection(selections.by_backend)
        # define selection by nanograv backends
        backend_ng = selections.Selection(selections.nanograv_backends)
    else:
        # define no selection
        backend = selections.Selection(selections.no_selection)


    # white noise parameters
    if vary:
        if efac1:
            efac = parameter.Normal(1.0, 0.1)
        else:
            efac = parameter.Uniform(0.01, 10.0)
        equad = parameter.Uniform(-8.5, -5)
        if inc_ecorr:
            ecorr = parameter.Uniform(-8.5, -5)
    else:
        efac = parameter.Constant()
        equad = parameter.Constant()
        if inc_ecorr:
            ecorr = parameter.Constant()

    # white noise signals
    ef = white_signals.MeasurementNoise(efac=efac,
                                        selection=backend, name=name)
    eq = white_signals.EquadNoise(log10_equad=equad,
                                  selection=backend, name=name)
    if inc_ecorr:
        if gp_ecorr:
            ec = gp_signals.EcorrBasisModel(log10_ecorr=ecorr,
                                            selection=backend_ng, name=name)
        else:
            ec = white_signals.EcorrKernelNoise(log10_ecorr=ecorr,
                                                selection=backend_ng, name=name)

    # combine signals
    if inc_ecorr:
        s = ef + eq + ec
    elif not inc_ecorr:
        s = ef + eq

    return s

def red_noise_block(psd='powerlaw', prior='log-uniform', Tspan=None,
                    components=30, gamma_val=None, coefficients=False,
                    select=None, break_flat=False, break_flat_fq=None):
    """
    Returns red noise model:

        1. Red noise modeled as a power-law with 30 sampling frequencies

    :param psd:
        PSD function [e.g. powerlaw (default), turnover, spectrum, tprocess]
    :param prior:
        Prior on log10_A. Default if "log-uniform". Use "uniform" for
        upper limits.
    :param Tspan:
        Sets frequency sampling f_i = i / Tspan. Default will
        use overall time span for indivicual pulsar.
    :param components:
        Number of frequencies in sampling of red noise
    :param gamma_val:
        If given, this is the fixed slope of the power-law for
        powerlaw, turnover, or tprocess red noise
    :param coefficients: include latent coefficients in GP model?
    """
    # red noise parameters that are common
    if psd in ['powerlaw', 'turnover', 'tprocess', 'tprocess_adapt']:
        # parameters shared by PSD functions
        if prior == 'uniform':
            log10_A = parameter.LinearExp(-20, -11)
        elif prior == 'log-uniform' and gamma_val is not None:
            if np.abs(gamma_val - 4.33) < 0.1:
                log10_A = parameter.Uniform(-20, -11)
            else:
                log10_A = parameter.Uniform(-20, -11)
        else:
            log10_A = parameter.Uniform(-20, -11)

        if gamma_val is not None:
            gamma = parameter.Constant(gamma_val)
        else:
            gamma = parameter.Uniform(0, 7)

        # different PSD function parameters
        if psd == 'powerlaw':
            pl = utils.powerlaw(log10_A=log10_A, gamma=gamma)
        elif psd == 'turnover':
            kappa = parameter.Uniform(0, 7)
            lf0 = parameter.Uniform(-9, -7)
            pl = utils.turnover(log10_A=log10_A, gamma=gamma,
                                 lf0=lf0, kappa=kappa)
        elif psd == 'tprocess':
            df = 2
            alphas = InvGamma(df/2, df/2, size=components)
            pl = t_process(log10_A=log10_A, gamma=gamma, alphas=alphas)
        elif psd == 'tprocess_adapt':
            df = 2
            alpha_adapt = InvGamma(df/2, df/2, size=1)
            nfreq = parameter.Uniform(-0.5, 10-0.5)
            pl = t_process_adapt(log10_A=log10_A, gamma=gamma,
                                 alphas_adapt=alpha_adapt, nfreq=nfreq)

    if psd == 'spectrum':
        if prior == 'uniform':
            log10_rho = parameter.LinearExp(-10, -4, size=components)
        elif prior == 'log-uniform':
            log10_rho = parameter.Uniform(-10, -4, size=components)

        pl = free_spectrum(log10_rho=log10_rho)

    if select == 'backend':
        # define selection by observing backend
        selection = selections.Selection(selections.by_backend)
    elif select == 'band' or select == 'band+':
        # define selection by observing band
        selection = selections.Selection(selections.by_band)
    else:
        # define no selection
        selection = selections.Selection(selections.no_selection)

    if break_flat:
        delta = parameter.Constant(0)
        freqs = 1.0 * np.arange(1, components+1) / Tspan
        
        if break_flat_fq is not None:
            log10_fb = parameter.Constant(np.log10(break_flat_fq))
        else:
            log10_fb = parameter.Uniform(np.log10(freqs[1]), np.log10(freqs[28]))

        rn = broken_powerlaw(log10_A=log10_A, gamma=gamma, delta=delta, log10_fb=log10_fb)

    else:
        rn = gp_signals.FourierBasisGP(pl, components=components, Tspan=Tspan,
                                    coefficients=coefficients, selection=selection)

    if select == 'band+': # Add the common component as well
        rn = rn + gp_signals.FourierBasisGP(pl, components=components, Tspan=Tspan,
                                   coefficients=coefficients)

    return rn

def dm_noise_block(gp_kernel='diag', psd='powerlaw', nondiag_kernel='periodic',
                   prior='log-uniform', Tspan=None, components=30, gamma_val=None,
                   coefficients=False):
    """
    Returns DM noise model:

        1. DM noise modeled as a power-law with 30 sampling frequencies

    :param psd:
        PSD function [e.g. powerlaw (default), spectrum, tprocess]
    :param prior:
        Prior on log10_A. Default if "log-uniform". Use "uniform" for
        upper limits.
    :param Tspan:
        Sets frequency sampling f_i = i / Tspan. Default will
        use overall time span for indivicual pulsar.
    :param components:
        Number of frequencies in sampling of DM-variations.
    :param gamma_val:
        If given, this is the fixed slope of the power-law for
        powerlaw, turnover, or tprocess DM-variations
    """
    # dm noise parameters that are common
    if gp_kernel == 'diag':
        if psd in ['powerlaw', 'turnover', 'tprocess', 'tprocess_adapt']:
            # parameters shared by PSD functions
            if prior == 'uniform':
                log10_A_dm = parameter.LinearExp(-20, -11)
            elif prior == 'log-uniform' and gamma_val is not None:
                if np.abs(gamma_val - 4.33) < 0.1:
                    log10_A_dm = parameter.Uniform(-20, -11)
                else:
                    log10_A_dm = parameter.Uniform(-20, -11)
            else:
                log10_A_dm = parameter.Uniform(-20, -11)

            if gamma_val is not None:
                gamma_dm = parameter.Constant(gamma_val)
            else:
                gamma_dm = parameter.Uniform(0, 7)

            # different PSD function parameters
            if psd == 'powerlaw':
                dm_prior = utils.powerlaw(log10_A=log10_A_dm, gamma=gamma_dm)
            elif psd == 'turnover':
                kappa_dm = parameter.Uniform(0, 7)
                lf0_dm = parameter.Uniform(-9, -7)
                dm_prior = utils.turnover(log10_A=log10_A_dm, gamma=gamma_dm,
                                          lf0=lf0_dm, kappa=kappa_dm)
            elif psd == 'tprocess':
                df = 2
                alphas_dm = InvGamma(df/2, df/2, size=components)
                dm_prior = t_process(log10_A=log10_A_dm, gamma=gamma_dm, alphas=alphas_dm)
            elif psd == 'tprocess_adapt':
                df = 2
                alpha_adapt_dm = InvGamma(df/2, df/2, size=1)
                nfreq_dm = parameter.Uniform(-0.5, 10-0.5)
                dm_prior = t_process_adapt(log10_A=log10_A_dm, gamma=gamma_dm,
                                           alphas_adapt=alpha_adapt_dm, nfreq=nfreq_dm)

        if psd == 'spectrum':
            if prior == 'uniform':
                log10_rho_dm = parameter.LinearExp(-10, -4, size=components)
            elif prior == 'log-uniform':
                log10_rho_dm = parameter.Uniform(-10, -4, size=components)

            dm_prior = free_spectrum(log10_rho=log10_rho_dm)

        dm_basis = utils.createfourierdesignmatrix_dm(nmodes=components,
                                                      Tspan=Tspan)

    elif gp_kernel == 'nondiag':
        if nondiag_kernel == 'periodic':
            # Periodic GP kernel for DM
            log10_sigma = parameter.Uniform(-10, -4)
            log10_ell = parameter.Uniform(1, 4)
            log10_p = parameter.Uniform(-4, 1)
            log10_gam_p = parameter.Uniform(-3, 2)

            dm_basis = linear_interp_basis_dm(dt=15*86400)
            dm_prior = periodic_kernel(log10_sigma=log10_sigma, log10_ell=log10_ell, 
                                       log10_gam_p=log10_gam_p, log10_p=log10_p)
        elif nondiag_kernel == 'periodic_rfband':
            # Periodic GP kernel for DM with RQ radio-frequency dependence
            log10_sigma = parameter.Uniform(-10, -4)
            log10_ell = parameter.Uniform(1, 4)
            log10_ell2 = parameter.Uniform(2, 7)
            log10_alpha_wgt = parameter.Uniform(-4, 1)
            log10_p = parameter.Uniform(-4, 1)
            log10_gam_p = parameter.Uniform(-3, 2)
            
            dm_basis = get_tf_quantization_matrix(df=200, dt=15*86400, dm=True)
            dm_prior = tf_kernel(log10_sigma=log10_sigma, log10_ell=log10_ell,
                                 log10_gam_p=log10_gam_p, log10_p=log10_p, 
                                 log10_alpha_wgt=log10_alpha_wgt, log10_ell2=log10_ell2)
        elif nondiag_kernel == 'sq_exp':
            # squared-exponential GP kernel for DM
            log10_sigma = parameter.Uniform(-10, -4)
            log10_ell = parameter.Uniform(1, 4)
            
            dm_basis = linear_interp_basis_dm(dt=15*86400)
            dm_prior = se_dm_kernel(log10_sigma=log10_sigma, log10_ell=log10_ell)
        elif nondiag_kernel == 'sq_exp_rfband':
            # Sq-Exp GP kernel for DM with RQ radio-frequency dependence
            log10_sigma = parameter.Uniform(-10, -4)
            log10_ell = parameter.Uniform(1, 4)
            log10_ell2 = parameter.Uniform(2, 7)
            log10_alpha_wgt = parameter.Uniform(-4, 1)
            
            dm_basis = get_tf_quantization_matrix(df=200, dt=15*86400, dm=True)
            dm_prior = sf_kernel(log10_sigma=log10_sigma, log10_ell=log10_ell,
                                 log10_alpha_wgt=log10_alpha_wgt, log10_ell2=log10_ell2)
        elif nondiag_kernel == 'dmx_like':
            # DMX-like signal
            log10_sigma = parameter.Uniform(-10, -4)

            dm_basis = linear_interp_basis_dm(dt=30*86400)
            dm_prior = dmx_ridge_prior(log10_sigma=log10_sigma)

    dmgp = gp_signals.BasisGP(dm_prior, dm_basis, name='dm_gp',
                              coefficients=coefficients)

    return dmgp

def scattering_noise_block(kernel='periodic', coefficients=False):
    """
    Returns Scattering noise model:

        1. Scattering noise modeled as a power-law with 30 sampling frequencies

    :param psd:
        PSD function [e.g. powerlaw (default), spectrum, tprocess]
    :param prior:
        Prior on log10_A. Default if "log-uniform". Use "uniform" for
        upper limits.
    :param Tspan:
        Sets frequency sampling f_i = i / Tspan. Default will
        use overall time span for indivicual pulsar.
    :param components:
        Number of frequencies in sampling of DM-variations.
    :param gamma_val:
        If given, this is the fixed slope of the power-law for
        powerlaw, turnover, or tprocess DM-variations
    """
    #gp_kernel == 'nondiag':
    if kernel == 'periodic':
        # Periodic GP kernel for DM
        log10_sigma = parameter.Uniform(-10, -4)
        log10_ell = parameter.Uniform(1, 4)
        log10_p = parameter.Uniform(-4, 1)
        log10_gam_p = parameter.Uniform(-3, 2)

        dm_basis = linear_interp_basis_scattering(dt=15*86400)
        dm_prior = periodic_kernel(log10_sigma=log10_sigma, log10_ell=log10_ell, 
                                   log10_gam_p=log10_gam_p, log10_p=log10_p)
    elif kernel == 'periodic_rfband':
        # Periodic GP kernel for DM with RQ radio-frequency dependence
        log10_sigma = parameter.Uniform(-10, -4)
        log10_ell = parameter.Uniform(1, 4)
        log10_ell2 = parameter.Uniform(2, 7)
        log10_alpha_wgt = parameter.Uniform(-4, 1)
        log10_p = parameter.Uniform(-4, 1)
        log10_gam_p = parameter.Uniform(-3, 2)

        dm_basis = get_tf_quantization_matrix(df=200, dt=15*86400, dm=True, idx=4)
        dm_prior = tf_kernel(log10_sigma=log10_sigma, log10_ell=log10_ell,
                             log10_gam_p=log10_gam_p, log10_p=log10_p, 
                             log10_alpha_wgt=log10_alpha_wgt, log10_ell2=log10_ell2)
    elif kernel == 'sq_exp':
        # squared-exponential kernel for DM
        log10_sigma = parameter.Uniform(-10, -4)
        log10_ell = parameter.Uniform(1, 4)

        dm_basis = linear_interp_basis_scattering(dt=15*86400)
        dm_prior = se_dm_kernel(log10_sigma=log10_sigma, log10_ell=log10_ell)

    dmgp = gp_signals.BasisGP(dm_prior, dm_basis, name='scattering_gp',
                              coefficients=coefficients)

    return dmgp

def dm_annual_signal(idx=2, name='dm_s1yr'):
    """
    Returns chromatic annual signal (i.e. TOA advance):

    :param idx:
        index of radio frequency dependence (i.e. DM is 2). If this is set
        to 'vary' then the index will vary from 1 - 6
    :param name: Name of signal

    :return dm1yr:
        chromatic annual waveform.
    """
    log10_Amp_dm1yr = parameter.Uniform(-10, -2)
    phase_dm1yr = parameter.Uniform(0, 2*np.pi)

    wf = chrom_yearly_sinusoid(log10_Amp=log10_Amp_dm1yr,
                               phase=phase_dm1yr, idx=idx)
    dm1yr = deterministic_signals.Deterministic(wf, name=name)

    return dm1yr

def dm_exponential_dip(tmin, tmax, idx=2, sign='negative', name='dmexp'):
    """
    Returns chromatic exponential dip (i.e. TOA advance):

    :param tmin, tmax:
        search window for exponential dip time.
    :param idx:
        index of radio frequency dependence (i.e. DM is 2). If this is set
        to 'vary' then the index will vary from 1 - 6
    :param sign:
        set sign of dip: 'positive', 'negative', or 'vary'
    :param name: Name of signal

    :return dmexp:
        chromatic exponential dip waveform.
    """
    t0_dmexp = parameter.Uniform(tmin,tmax)
    log10_Amp_dmexp = parameter.Uniform(-10, -2)
    log10_tau_dmexp = parameter.Uniform(0, 2.5)
    if sign == 'vary':
        sign_param = parameter.Uniform(-1.0, 1.0)
    elif sign == 'positive':
        sign_param = 1.0
    else:
        sign_param = -1.0
    wf = chrom_exp_decay(log10_Amp=log10_Amp_dmexp,
                         t0=t0_dmexp, log10_tau=log10_tau_dmexp,
                         sign_param=sign_param, idx=idx)
    dmexp = deterministic_signals.Deterministic(wf, name=name)

    return dmexp

def dm_exponential_cusp(tmin, tmax, idx=2, sign='negative', symmetric=False, name='dm_cusp'):
    """
    Returns chromatic exponential cusp (i.e. TOA advance):

    :param tmin, tmax:
        search window for exponential cusp time.
    :param idx:
        index of radio frequency dependence (i.e. DM is 2). If this is set
        to 'vary' then the index will vary from 1 - 6
    :param sign:
        set sign of dip: 'positive', 'negative', or 'vary'
    :param name: Name of signal

    :return dmexp:
        chromatic exponential dip waveform.
    """
    t0_dm_cusp = parameter.Uniform(tmin,tmax)
    log10_Amp_dm_cusp = parameter.Uniform(-10, -2)
    log10_tau_dm_cusp_pre = parameter.Uniform(0, 2.5)
    
    if sign == 'vary':
        sign_param = parameter.Uniform(-1.0, 1.0)
    elif sign == 'positive':
        sign_param = 1.0
    else:
        sign_param = -1.0
        
    if symmetric:
        log10_tau_dm_cusp_post = 1
    else:
        log10_tau_dm_cusp_post = parameter.Uniform(0, 2.5)
        
    wf = chrom_exp_cusp(log10_Amp=log10_Amp_dm_cusp, sign_param=sign_param,
                        t0=t0_dm_cusp, log10_tau_pre=log10_tau_dm_cusp_pre, 
                        log10_tau_post=log10_tau_dm_cusp_post, symmetric=symmetric, 
                        idx=idx)
    dm_cusp = deterministic_signals.Deterministic(wf, name=name)

    return dm_cusp

def dm_dual_exp_cusp(tmin, tmax, idx1=2, idx2=4, sign='negative', symmetric=False, name='dual_dm_cusp'):
    """
    Returns chromatic exponential cusp (i.e. TOA advance):

    :param tmin, tmax:
        search window for exponential cusp time.
    :param idx:
        index of radio frequency dependence (i.e. DM is 2). If this is set
        to 'vary' then the index will vary from 1 - 6
    :param sign:
        set sign of dip: 'positive', 'negative', or 'vary'
    :param name: Name of signal

    :return dmexp:
        chromatic exponential dip waveform.
    """
    t0_dual_cusp = parameter.Uniform(tmin,tmax)
    log10_Amp_dual_cusp_1 = parameter.Uniform(-10, -2)
    log10_Amp_dual_cusp_2 = parameter.Uniform(-10, -2)
    log10_tau_dual_cusp_pre_1 = parameter.Uniform(0, 2.5)
    log10_tau_dual_cusp_pre_2 = parameter.Uniform(0, 2.5)
    
    if sign == 'vary':
        sign_param = parameter.Uniform(-1.0, 1.0)
    elif sign == 'positive':
        sign_param = 1.0
    else:
        sign_param = -1.0
        
    if symmetric:
        log10_tau_dual_cusp_post_1 = 1
        log10_tau_dual_cusp_post_2 = 1
    else:
        log10_tau_dual_cusp_post_1 = parameter.Uniform(0, 2.5)
        log10_tau_dual_cusp_post_2 = parameter.Uniform(0, 2.5)
        
    wf = chrom_dual_exp_cusp(t0=t0_dual_cusp, sign_param=sign_param, symmetric=symmetric,
                        log10_Amp_1=log10_Amp_dual_cusp_1, log10_tau_pre_1=log10_tau_dual_cusp_pre_1, 
                        log10_tau_post_1=log10_tau_dual_cusp_post_1, log10_Amp_2=log10_Amp_dual_cusp_2,
                        log10_tau_pre_2=log10_tau_dual_cusp_pre_2, log10_tau_post_2=log10_tau_dual_cusp_post_2, 
                        idx1=idx1, idx2=idx2)
    dm_cusp = deterministic_signals.Deterministic(wf, name=name)

    return dm_cusp

def dmx_signal(dmx_data, name='dmx_signal'):
    """
    Returns DMX signal:

    :param dmx_data: dictionary of DMX data for each pulsar from parfile.
    :param name: Name of signal.

    :return dmx_sig:
        dmx signal waveform.
    """
    dmx = {}
    for dmx_id in sorted(dmx_data):
        dmx_data_tmp = dmx_data[dmx_id]
        dmx.update({dmx_id : parameter.Normal(mu=dmx_data_tmp['DMX_VAL'],
                                              sigma=dmx_data_tmp['DMX_ERR'])})
    wf = dmx_delay(dmx_ids=dmx_data, **dmx)
    dmx_sig = deterministic_signals.Deterministic(wf, name=name)

    return dmx_sig

def chromatic_noise_block(psd='powerlaw', prior='log-uniform', idx=4, 
                          Tspan=None, name='chromatic', components=30,
                          coefficients=False):
    """
    Returns GP chromatic noise model :

        1. Chromatic modeled with user defined PSD with
        30 sampling frequencies. Available PSDs are
        ['powerlaw', 'turnover' 'spectrum']

    :param psd:
        PSD to use for common red noise signal. Available options
        are ['powerlaw', 'turnover' 'spectrum']
    :param idx:
        Index of radio frequency dependence (i.e. DM is 2). If this is set
        to 'vary' then the index will vary from 1 - 6
    :param name: Name of signal

    """
    if psd in ['powerlaw', 'turnover']:
        if prior == 'uniform':
            log10_A = parameter.LinearExp(-18, -11)
        elif prior == 'log-uniform':
            log10_A = parameter.Uniform(-18, -11)
        gamma = parameter.Uniform(0, 7)

        # PSD
        if psd == 'powerlaw':
            cpl = utils.powerlaw(log10_A=log10_A, gamma=gamma)
        elif psd == 'turnover':
            kappa = parameter.Uniform(0, 7)
            lf0 = parameter.Uniform(-9, -7)
            cpl = utils.turnover(log10_A=log10_A, gamma=gamma,
                                 lf0=lf0, kappa=kappa)

    if psd == 'spectrum':
        if prior == 'uniform':
            log10_rho = parameter.LinearExp(-10, -4, size=components)
        elif prior == 'log-uniform':
            log10_rho = parameter.Uniform(-10, -4, size=components)
        cpl = free_spectrum(log10_rho=log10_rho)

    # set up signal
    # JS: This does not work with basis_quad function below
    #if idx == 'vary':
    #    c_idx = parameter.Uniform(0, 6)

    # quadratic piece
    basis_quad = chromatic_quad_basis(idx=idx)
    prior_quad = chromatic_quad_prior()
    cquad = gp_signals.BasisGP(prior_quad, basis_quad, name=name+'_quad')

    # Fourier piece
    basis_gp = createfourierdesignmatrix_chromatic(nmodes=components,
                                                   Tspan=Tspan)
    cgp = gp_signals.BasisGP(cpl, basis_gp, name=name+'_gp',
                             coefficients=coefficients)

    return cquad + cgp

def common_red_noise_block(psd='powerlaw', prior='log-uniform',
                           Tspan=None, components=30, gamma_val=None,
                           orf=None, name='gw', coefficients=False):
    """
    Returns common red noise model:

        1. Red noise modeled with user defined PSD with
        30 sampling frequencies. Available PSDs are
        ['powerlaw', 'turnover' 'spectrum']

    :param psd:
        PSD to use for common red noise signal. Available options
        are ['powerlaw', 'turnover' 'spectrum']
    :param prior:
        Prior on log10_A. Default if "log-uniform". Use "uniform" for
        upper limits.
    :param Tspan:
        Sets frequency sampling f_i = i / Tspan. Default will
        use overall time span for indivicual pulsar.
    :param gamma_val:
        Value of spectral index for power-law and turnover
        models. By default spectral index is varied of range [0,7]
    :param orf:
        String representing which overlap reduction function to use.
        By default we do not use any spatial correlations. Permitted
        values are ['hd', 'dipole', 'monopole'].
    :param name: Name of common red process

    """

    orfs = {'hd': utils.hd_orf(), 'dipole': utils.dipole_orf(),
            'monopole': utils.monopole_orf()}

    # common red noise parameters
    if psd in ['powerlaw', 'turnover', 'turnover_knee']:
        amp_name = '{}_log10_A'.format(name)
        if prior == 'uniform':
            log10_Agw = parameter.LinearExp(-18, -11)(amp_name)
        elif prior == 'log-uniform' and gamma_val is not None:
            if np.abs(gamma_val - 4.33) < 0.1:
                log10_Agw = parameter.Uniform(-18, -14)(amp_name)
            else:
                log10_Agw = parameter.Uniform(-18, -11)(amp_name)
        else:
            log10_Agw = parameter.Uniform(-18, -11)(amp_name)

        gam_name = '{}_gamma'.format(name)
        if gamma_val is not None:
            gamma_gw = parameter.Constant(gamma_val)(gam_name)
        else:
            gamma_gw = parameter.Uniform(0, 7)(gam_name)

        # common red noise PSD
        if psd == 'powerlaw':
            cpl = utils.powerlaw(log10_A=log10_Agw, gamma=gamma_gw)
        elif psd == 'turnover':
            kappa_name = '{}_kappa'.format(name)
            lf0_name = '{}_log10_fbend'.format(name)
            kappa_gw = parameter.Uniform(0, 7)(kappa_name)
            lf0_gw = parameter.Uniform(-9, -7)(lf0_name)
            cpl = utils.turnover(log10_A=log10_Agw, gamma=gamma_gw,
                                 lf0=lf0_gw, kappa=kappa_gw)
        elif psd == 'turnover_knee':
            kappa_name = '{}_kappa'.format(name)
            lfb_name = '{}_log10_fbend'.format(name)
            delta_name = '{}_delta'.format(name)
            lfk_name = '{}_log10_fknee'.format(name)
            kappa_gw = parameter.Uniform(0, 7)(kappa_name)
            lfb_gw = parameter.Uniform(-9.3, -8)(lfb_name)
            delta_gw = parameter.Uniform(-2, 0)(delta_name)
            lfk_gw = parameter.Uniform(-8, -7)(lfk_name)
            cpl = turnover_knee(log10_A=log10_Agw, gamma=gamma_gw,
                                lfb=lfb_gw, lfk=lfk_gw,
                                kappa=kappa_gw, delta=delta_gw)

    if psd == 'spectrum':
        rho_name = '{}_log10_rho'.format(name)
        if prior == 'uniform':
            log10_rho_gw = parameter.LinearExp(-9, -4, size=components)(rho_name)
        elif prior == 'log-uniform':
            log10_rho_gw = parameter.Uniform(-9, -4, size=components)(rho_name)

        cpl = free_spectrum(log10_rho=log10_rho_gw)

    if orf is None:
        crn = gp_signals.FourierBasisGP(cpl, coefficients=coefficients,
                                        components=components, Tspan=Tspan,
                                        name=name)
    elif orf in orfs.keys():
        crn = gp_signals.FourierBasisCommonGP(cpl, orfs[orf], #coefficients=coefficients,
                                              components=components, Tspan=Tspan,
                                              name=name)
    else:
        raise ValueError('ORF {} not recognized'.format(orf))

    return crn

def bwm_block(Tmin, Tmax, amp_prior='log-uniform',
              skyloc=None, logmin=-18, logmax=-11,
              name='bwm'):
    """
    Returns deterministic GW burst with memory model:
        1. Burst event parameterized by time, sky location,
        polarization angle, and amplitude
    :param Tmin:
        Min time to search, probably first TOA (MJD).
    :param Tmax:
        Max time to search, probably last TOA (MJD).
    :param amp_prior:
        Prior on log10_A. Default if "log-uniform". Use "uniform" for
        upper limits.
    :param skyloc:
        Fixed sky location of BWM signal search as [cos(theta), phi].
        Search over sky location if ``None`` given.
    :param logmin:
        log of minimum BWM amplitude for prior (log10)
    :param logmax:
        log of maximum BWM amplitude for prior (log10)
    :param name:
        Name of BWM signal.
    """

    # BWM parameters
    amp_name = '{}_log10_A'.format(name)
    if amp_prior == 'uniform':
        log10_A_bwm = parameter.LinearExp(logmin, logmax)(amp_name)
    elif amp_prior == 'log-uniform':
        log10_A_bwm = parameter.Uniform(logmin, logmax)(amp_name)

    pol_name = '{}_pol'.format(name)
    pol = parameter.Uniform(0, np.pi)(pol_name)

    t0_name = '{}_t0'.format(name)
    t0 = parameter.Uniform(Tmin, Tmax)(t0_name)

    costh_name = '{}_costheta'.format(name)
    phi_name = '{}_phi'.format(name)
    if skyloc is None:
        costh = parameter.Uniform(-1, 1)(costh_name)
        phi = parameter.Uniform(0, 2*np.pi)(phi_name)
    else:
        costh = parameter.Constant(skyloc[0])(costh_name)
        phi = parameter.Constant(skyloc[1])(phi_name)


    # BWM signal
    bwm_wf = utils.bwm_delay(log10_h=log10_A_bwm, t0=t0,
                            cos_gwtheta=costh, gwphi=phi, gwpol=pol)
    bwm = deterministic_signals.Deterministic(bwm_wf, name=name)

    return bwm

def cw_block_circ(amp_prior='log-uniform', dist_prior=None,
                  skyloc=None, log10_fgw=None,
                  psrTerm=False, tref=0, name='cw'):
    """
    Returns deterministic, cirular orbit continuous GW model:
    :param amp_prior:
        Prior on log10_h. Default is "log-uniform."
        Use "uniform" for upper limits, or "None" to search over
        log10_dist instead.
    :param dist_prior:
        Prior on log10_dist. Default is "None," meaning that the
        search is over log10_h instead of log10_dist. Use "log-uniform"
        to search over log10_h with a log-uniform prior.
    :param skyloc:
        Fixed sky location of CW signal search as [cos(theta), phi].
        Search over sky location if ``None`` given.
    :param log10_fgw:
        Fixed log10 GW frequency of CW signal search.
        Search over GW frequency if ``None`` given.
    :param ecc:
        Fixed log10 distance to SMBHB search.
        Search over distance or strain if ``None`` given.
    :param psrTerm:
        Boolean for whether to include the pulsar term. Default is False.
    :param name:
        Name of CW signal.
    """

    if dist_prior == None:
        log10_dist = None

        if amp_prior == 'uniform':
            log10_h = parameter.LinearExp(-18.0, -11.0)('{}_log10_h'.format(name))
        elif amp_prior == 'log-uniform':
            log10_h = parameter.Uniform(-18.0, -11.0)('{}_log10_h'.format(name))

    elif dist_prior == 'log-uniform':
        log10_dist = parameter.Uniform(-2.0, 4.0)('{}_log10_dL'.format(name))
        log10_h = None

    # chirp mass [Msol]
    log10_Mc = parameter.Uniform(6.0, 10.0)('{}_log10_Mc'.format(name))

    # GW frequency [Hz]
    if log10_fgw is None:
        log10_fgw = parameter.Uniform(-9.0, -7.0)('{}_log10_fgw'.format(name))
    else:
        log10_fgw = parameter.Constant(log10_fgw)('{}_log10_fgw'.format(name))
    # orbital inclination angle [radians]
    cosinc = parameter.Uniform(-1.0, 1.0)('{}_cosinc'.format(name))
    # initial GW phase [radians]
    phase0 = parameter.Uniform(0.0, np.pi)('{}_phase0'.format(name))

    # polarization
    psi_name = '{}_psi'.format(name)
    psi = parameter.Uniform(0, np.pi)(psi_name)

    # sky location
    costh_name = '{}_costheta'.format(name)
    phi_name = '{}_phi'.format(name)
    if skyloc is None:
        costh = parameter.Uniform(-1, 1)(costh_name)
        phi = parameter.Uniform(0, 2*np.pi)(phi_name)
    else:
        costh = parameter.Constant(skyloc[0])(costh_name)
        phi = parameter.Constant(skyloc[1])(phi_name)

    if psrTerm:
        p_phase = parameter.Uniform(0, 2*np.pi)
        p_dist = parameter.Normal(0, 1)
    else:
        p_phase = None
        p_dist = 0

    # continuous wave signal
    wf = cw_delay(cos_gwtheta=costh, gwphi=phi, cos_inc=cosinc,
                  log10_mc=log10_Mc, log10_fgw=log10_fgw,
                  log10_h=log10_h, log10_dist=log10_dist,
                  phase0=phase0, psi=psi,
                  psrTerm=True, p_dist=p_dist, p_phase=p_phase,
                  phase_approx=True, check=False,
                  tref=tref)
    cw = CWSignal(wf, ecc=False, psrTerm=psrTerm)

    return cw

def cw_block_ecc(amp_prior='log-uniform', skyloc=None, log10_F=None,
                 ecc=None, psrTerm=False, tref=0, name='cw'):
    """
    Returns deterministic, eccentric orbit continuous GW model:
    :param amp_prior:
        Prior on log10_h and log10_Mc/log10_dL. Default is "log-uniform" with
        log10_Mc and log10_dL searched over. Use "uniform" for upper limits,
        log10_h searched over.
    :param skyloc:
        Fixed sky location of CW signal search as [cos(theta), phi].
        Search over sky location if ``None`` given.
    :param log10_F:
        Fixed log-10 orbital frequency of CW signal search.
        Search over orbital frequency if ``None`` given.
    :param ecc:
        Fixed eccentricity of SMBHB search.
        Search over eccentricity if ``None`` given.
    :param psrTerm:
        Boolean for whether to include the pulsar term. Default is False.
    :param name:
        Name of CW signal.
    """

    if amp_prior == 'uniform':
        log10_h = parameter.LinearExp(-18.0, -11.0)('{}_log10_h'.format(name))
    elif amp_prior == 'log-uniform':
        log10_h = None
    # chirp mass [Msol]
    log10_Mc = parameter.Uniform(6.0, 10.0)('{}_log10_Mc'.format(name))
    # luminosity distance [Mpc]
    log10_dL = parameter.Uniform(-2.0, 4.0)('{}_log10_dL'.format(name))

    # orbital frequency [Hz]
    if log10_F is None:
        log10_Forb = parameter.Uniform(-9.0, -7.0)('{}_log10_Forb'.format(name))
    else:
        log10_Forb = parameter.Constant(log10_F)('{}_log10_Forb'.format(name))
    # orbital inclination angle [radians]
    cosinc = parameter.Uniform(-1.0, 1.0)('{}_cosinc'.format(name))
    # periapsis position angle [radians]
    gamma_0 = parameter.Uniform(0.0, np.pi)('{}_gamma0'.format(name))

    # Earth-term eccentricity
    if ecc is None:
        e_0 = parameter.Uniform(0.0, 0.99)('{}_e0'.format(name))
    else:
        e_0 = parameter.Constant(ecc)('{}_e0'.format(name))

    # initial mean anomaly [radians]
    l_0 = parameter.Uniform(0.0, 2.0*np.pi)('{}_l0'.format(name))
    # mass ratio = M_2/M_1
    q = parameter.Constant(1.0)('{}_q'.format(name))

    # polarization
    pol_name = '{}_pol'.format(name)
    pol = parameter.Uniform(0, np.pi)(pol_name)

    # sky location
    costh_name = '{}_costheta'.format(name)
    phi_name = '{}_phi'.format(name)
    if skyloc is None:
        costh = parameter.Uniform(-1, 1)(costh_name)
        phi = parameter.Uniform(0, 2*np.pi)(phi_name)
    else:
        costh = parameter.Constant(skyloc[0])(costh_name)
        phi = parameter.Constant(skyloc[1])(phi_name)

    # continuous wave signal
    wf = compute_eccentric_residuals(cos_gwtheta=costh, gwphi=phi,
                                     log10_mc=log10_Mc, log10_dist=log10_dL,
                                     log10_h=log10_h, log10_F=log10_Forb,
                                     cos_inc=cosinc, psi=pol, gamma0=gamma_0,
                                     e0=e_0, l0=l_0, q=q, nmax=400,
                                     pdist=None, pphase=None, pgam=None,
                                     tref=tref, check=False)
    cw = CWSignal(wf, ecc=True, psrTerm=psrTerm)

    return cw

###############################
###  PTA models from paper  ###
###############################

<<<<<<< HEAD
def model_singlepsr_noise(psr, red_var=True, psd='powerlaw', red_select=None,
=======
def model_singlepsr_noise(psr, tm_var=False, tm_linear=False, tmparam_list=None,
                          red_var=False, psd='powerlaw', red_select=None,
>>>>>>> 141c9513
                          noisedict=None, tm_svd=False, tm_norm=True,
                          white_vary=True, components=30, upper_limit=False,
                          wideband=False, gamma_val=None, dm_var=False,
                          dm_type='gp', dmgp_kernel='diag', dm_psd='powerlaw',
                          dm_nondiag_kernel='periodic', dmx_data=None,
                          dm_annual=False, gamma_dm_val=None, dm_chrom=False,
                          dmchrom_psd='powerlaw', dmchrom_idx=4,
                          dm_expdip=False, dmexp_sign='negative', dm_expdip_idx=2,
                          dm_expdip_tmin=None, dm_expdip_tmax=None,
                          num_dmdips=1, dmdip_seqname=None,
                          dm_cusp=False, dm_cusp_sign='negative', dm_cusp_idx=2,
                          dm_cusp_tmin=None, dm_cusp_tmax=None, dm_cusp_sym=False,
                          num_dm_cusps=1, dm_cusp_seqname=None, 
                          dm_dual_cusp=False, dm_dual_cusp_tmin=None, dm_dual_cusp_tmax=None,
                          dm_dual_cusp_idx1=2, dm_dual_cusp_idx2=4, dm_dual_cusp_sym=False,
                          dm_dual_cusp_sign='negative', num_dm_dual_cusps=1, dm_dual_cusp_seqname=None,
                          dm_scattering=False, dm_sc_kernel='sq_exp',
                          coefficients=False):
    """
    Single pulsar noise model
    :param psr: enterprise pulsar object
    :param tm_var: explicitly vary the timing model parameters
    :param tm_linear: vary the timing model in the linear approximation
    :param tmparam_list: an explicit list of timing model parameters to vary
    :param red var: include red noise in the model
    :param psd: red noise psd model
    :param noisedict: dictionary of noise parameters
    :param tm_svd: boolean for svd-stabilised timing model design matrix
    :param tm_norm: normalize the timing model, or provide custom normalization
    :param white_vary: boolean for varying white noise or keeping fixed
    :param components: number of modes in Fourier domain processes
    :param upper_limit: whether to do an upper-limit analysis
    :param wideband: whether to include ecorr in the white noise model
    :param gamma_val: red noise spectral index to fix
    :param dm_var: whether to explicitly model DM-variations
    :param dm_type: gaussian process ('gp') or dmx ('dmx')
    :param dmgp_kernel: diagonal in frequency or non-diagonal
    :param dm_psd: power-spectral density of DM variations
    :param dm_nondiag_kernel: type of time-domain DM GP kernel
    :param dmx_data: supply the DMX data from par files
    :param dm_annual: include an annual DM signal
    :param gamma_dm_val: spectral index of power-law DM variations
    :param dm_chrom: include general chromatic noise
    :param dmchrom_psd: power-spectral density of chromatic noise
    :param dmchrom_idx: frequency scaling of chromatic noise
    :param dm_expdip: inclue a DM exponential dip
    :param dmexp_sign: set the sign parameter for dip
    :param dm_expdip_idx: chromatic index of exponential dip
    :param dm_expdip_tmin: sampling minimum of DM dip epoch
    :param dm_expdip_tmax: sampling maximum of DM dip epoch
    :param num_dmdips: number of dm exponential dips
    :param dmdip_seqname: name of dip sequence
    :param dm_cusp: inclue a DM exponential cusp
    :param dm_cusp_sign: set the sign parameter for cusp
    :param dm_cusp_idx: chromatic index of exponential cusp
    :param dm_cusp_tmin: sampling minimum of DM cusp epoch
    :param dm_cusp_tmax: sampling maximum of DM cusp epoch
    :param dm_cusp_sym: make exponential cusp symmetric
    :param num_dm_cusps: number of dm exponential cusps
    :param dm_cusp_seqname: name of cusp sequence
    :param dm_dual_cusp: include a DM cusp with two chromatic indices
    :param dm_dual_cusp_tmin: sampling minimum of DM dual cusp epoch
    :param dm_dual_cusp_tmax: sampling maximum of DM dual cusp epoch
    :param dm_dual_cusp_idx1: first chromatic index of DM dual cusp
    :param dm_dual_cusp_idx2: second chromatic index of DM dual cusp
    :param dm_dual_cusp_sym: make dual cusp symmetric
    :param dm_dual_cusp_sign: set the sign parameter for dual cusp
    :param num_dm_dual_cusps: number of DM dual cusps
    :param dm_dual_cusp_seqname: name of dual cusp sequence
    :param dm_scattering: whether to explicitly model DM scattering variations
    :param dm_sc_kernel: type of time-domain DM GP kernel for the scattering variations
    :param coefficients: explicitly include latent coefficients in model

    :return s: single pulsar noise model
    """
    amp_prior = 'uniform' if upper_limit else 'log-uniform'

    # timing model
    if not tm_var:
        s = gp_signals.TimingModel(use_svd=tm_svd, normed=tm_norm,
                                   coefficients=coefficients)
    else:
        # create new attribute for enterprise pulsar object
        psr.tmparams_orig = OrderedDict.fromkeys(psr.t2pulsar.pars())
        for key in psr.tmparams_orig:
            psr.tmparams_orig[key] = (psr.t2pulsar[key].val,
                                      psr.t2pulsar[key].err)
        if not tm_linear:
            s = timing_block(tmparam_list=tmparam_list)
        else:
            pass

    # red noise
    if red_var:
        s += red_noise_block(psd=psd, prior=amp_prior,
                             components=components, gamma_val=gamma_val,
                             coefficients=coefficients, select=red_select)

    # DM variations
    if dm_var:
        if dm_type == 'gp':
            if dmgp_kernel == 'diag':
                s += dm_noise_block(gp_kernel=dmgp_kernel, psd=dm_psd,
                                    prior=amp_prior, components=components,
                                    gamma_val=gamma_dm_val,
                                    coefficients=coefficients)
            elif dmgp_kernel == 'nondiag':
                s += dm_noise_block(gp_kernel=dmgp_kernel,
                                    nondiag_kernel=dm_nondiag_kernel,
                                    coefficients=coefficients)
        elif dm_type == 'dmx':
            s += dmx_signal(dmx_data=dmx_data[psr.name])
        if dm_annual:
            s += dm_annual_signal()
        if dm_chrom:
            s += chromatic_noise_block(psd=dmchrom_psd, idx=dmchrom_idx,
                                       name='chromatic', components=components,
                                       coefficients=coefficients)
        if dm_scattering:
            s += scattering_noise_block(kernel=dm_sc_kernel, coefficients=coefficients)
        if dm_expdip:
            if dm_expdip_tmin is None and dm_expdip_tmax is None:
                tmin = psr.toas.min() / 86400
                tmax = psr.toas.max() / 86400
            else:
                tmin = dm_expdip_tmin
                tmax = dm_expdip_tmax
            if dmdip_seqname is not None:
                dmdipname_base = 'dmexp_'+dmdip_seqname+'_'
            else:
                dmdipname_base = 'dmexp_'
            for dd in range(1,num_dmdips+1):
                s += dm_exponential_dip(tmin=tmin, tmax=tmax,
                                        idx=dm_expdip_idx,
                                        sign=dmexp_sign,
                                        name=dmdipname_base+str(dd))
        if dm_cusp:
            if dm_cusp_tmin is None and dm_cusp_tmax is None:
                tmin = psr.toas.min() / 86400
                tmax = psr.toas.max() / 86400
            else:
                tmin = dm_cusp_tmin
                tmax = dm_cusp_tmax
            if dm_cusp_seqname is not None:
                cusp_name_base = 'dm_cusp_'+dm_cusp_seqname+'_'
            else:
                cusp_name_base = 'dm_cusp_'
            for dd in range(1,num_dm_cusps+1):
                s += dm_exponential_cusp(tmin=tmin, tmax=tmax,
                                         idx=dm_cusp_idx,
                                         sign=dm_cusp_sign,
                                         symmetric=dm_cusp_sym,
                                         name=cusp_name_base+str(dd))
        if dm_dual_cusp:
            if dm_dual_cusp_tmin is None and dm_cusp_tmax is None:
                tmin = psr.toas.min() / 86400
                tmax = psr.toas.max() / 86400
            else:
                tmin = dm_dual_cusp_tmin
                tmax = dm_dual_cusp_tmax
            if dm_dual_cusp_seqname is not None:
                dual_cusp_name_base = 'dm_dual_cusp_'+dm_cusp_seqname+'_'
            else:
                dual_cusp_name_base = 'dm_dual_cusp_'
            for dd in range(1,num_dm_dual_cusps+1):
                s += dm_dual_exp_cusp(tmin=tmin, tmax=tmax,
                                      idx1=dm_dual_cusp_idx1,
                                      idx2=dm_dual_cusp_idx2,
                                      sign=dm_dual_cusp_sign,
                                      symmetric=dm_dual_cusp_sym,
                                      name=dual_cusp_name_base+str(dd))

    # adding white-noise, and acting on psr objects
    if 'NANOGrav' in psr.flags['pta'] and not wideband:
        s2 = s + white_noise_block(vary=white_vary, inc_ecorr=True)
        model = s2(psr)
    else:
        s3 = s + white_noise_block(vary=white_vary, inc_ecorr=False)
        model = s3(psr)

    # set up PTA
    pta = signal_base.PTA([model])

    # set white noise parameters
    if not white_vary:
        if noisedict is None:
            print('No noise dictionary provided!...')
        else:
            noisedict = noisedict
            pta.set_default_params(noisedict)

    return pta


def model_1(psrs, psd='powerlaw', noisedict=None, components=30,
            upper_limit=False, bayesephem=False, wideband=False):
    """
    Reads in list of enterprise Pulsar instance and returns a PTA
    instantiated with only white and red noise:

    per pulsar:
        1. fixed EFAC per backend/receiver system
        2. fixed EQUAD per backend/receiver system
        3. fixed ECORR per backend/receiver system
        4. Red noise modeled as a power-law with 30 sampling frequencies
        5. Linear timing model.

    global:
        1. Optional physical ephemeris modeling.


    :param psd:
        Choice of PSD function [e.g. powerlaw (default), turnover, tprocess]
    :param noisedict:
        Dictionary of pulsar noise properties. Can provide manually,
        or the code will attempt to find it.
    :param upper_limit:
        Perform upper limit on common red noise amplitude. By default
        this is set to False. Note that when perfoming upper limits it
        is recommended that the spectral index also be fixed to a specific
        value.
    :param bayesephem:
        Include BayesEphem model. Set to False by default
    :param wideband:
        Use wideband par and tim files. Ignore ECORR. Set to False by default.
    """

    amp_prior = 'uniform' if upper_limit else 'log-uniform'

    # find the maximum time span to set GW frequency sampling
    Tspan = model_utils.get_tspan(psrs)

    # red noise
    s = red_noise_block(psd=psd, prior=amp_prior,
                         Tspan=Tspan, components=components)

    # ephemeris model
    if bayesephem:
        s += deterministic_signals.PhysicalEphemerisSignal(use_epoch_toas=True)

    # timing model
    s += gp_signals.TimingModel()

    # adding white-noise, and acting on psr objects
    models = []
    for p in psrs:
        if 'NANOGrav' in p.flags['pta'] and not wideband:
            s2 = s + white_noise_block(vary=False, inc_ecorr=True)
            models.append(s2(p))
        else:
            s3 = s + white_noise_block(vary=False, inc_ecorr=False)
            models.append(s3(p))

    # set up PTA
    pta = signal_base.PTA(models)

    # set white noise parameters
    if noisedict is None:
        print('No noise dictionary provided!...')
    else:
        noisedict = noisedict
        pta.set_default_params(noisedict)

    return pta


def model_2a(psrs, psd='powerlaw', noisedict=None, components=30,
             gamma_common=None, upper_limit=False, bayesephem=False,
             wideband=False, select='backend'):
    """
    Reads in list of enterprise Pulsar instance and returns a PTA
    instantiated with model 2A from the analysis paper:
    per pulsar:
        1. fixed EFAC per backend/receiver system
        2. fixed EQUAD per backend/receiver system
        3. fixed ECORR per backend/receiver system
        4. Red noise modeled as a power-law with 30 sampling frequencies
        5. Linear timing model.
    global:
        1.Common red noise modeled with user defined PSD with
        30 sampling frequencies. Available PSDs are
        ['powerlaw', 'turnover' 'spectrum']
        2. Optional physical ephemeris modeling.
    :param psd:
        PSD to use for common red noise signal. Available options
        are ['powerlaw', 'turnover' 'spectrum']. 'powerlaw' is default
        value.
    :param noisedict:
        Dictionary of pulsar noise properties. Can provide manually,
        or the code will attempt to find it.
    :param gamma_common:
        Fixed common red process spectral index value. By default we
        vary the spectral index over the range [0, 7].
    :param upper_limit:
        Perform upper limit on common red noise amplitude. By default
        this is set to False. Note that when perfoming upper limits it
        is recommended that the spectral index also be fixed to a specific
        value.
    :param bayesephem:
        Include BayesEphem model. Set to False by default
    :param wideband:
        Use wideband par and tim files. Ignore ECORR. Set to False by default.
    """

    amp_prior = 'uniform' if upper_limit else 'log-uniform'

    # find the maximum time span to set GW frequency sampling
    Tspan = model_utils.get_tspan(psrs)

    # red noise
    s = red_noise_block(prior=amp_prior, Tspan=Tspan, components=components)

    # common red noise block
    s += common_red_noise_block(psd=psd, prior=amp_prior, Tspan=Tspan,
                                components=components, gamma_val=gamma_common,
                                name='gw')

    # ephemeris model
    if bayesephem:
        s += deterministic_signals.PhysicalEphemerisSignal(use_epoch_toas=True)

    # timing model
    s += gp_signals.TimingModel()

    # adding white-noise, and acting on psr objects
    models = []
    for p in psrs:
        if 'NANOGrav' in p.flags['pta'] and not wideband:
            s2 = s + white_noise_block(vary=False, inc_ecorr=True, select=select)
            models.append(s2(p))
        else:
            s3 = s + white_noise_block(vary=False, inc_ecorr=False, select=select)
            models.append(s3(p))

    # set up PTA
    pta = signal_base.PTA(models)

    # set white noise parameters
    if noisedict is None:
        print('No noise dictionary provided!...')
    else:
        noisedict = noisedict
        pta.set_default_params(noisedict)

    return pta


def model_general(psrs, tm_var=False, tm_linear=False, tmparam_list=None,
                  common_psd='powerlaw', red_psd='powerlaw', orf=None,
                  common_components=30, red_components=30, dm_components=30,
                  modes=None, wgts=None, logfreq=False, nmodes_log=10,
                  noisedict=None,
                  tm_svd=False, tm_norm=True, gamma_common=None,
<<<<<<< HEAD
                  upper_limit=False, bayesephem=False, wideband=False,
                  dm_var=False, 
                  dm_type='gp', dm_psd='powerlaw', dm_annual=False,
=======
                  upper_limit=False, upper_limit_red=None, upper_limit_dm=None,
                  upper_limit_common=None,
                  bayesephem=False, wideband=False,
                  dm_var=False, dm_type='gp', dm_psd='powerlaw', dm_annual=False,
>>>>>>> 141c9513
                  white_vary=False, gequad=False, dm_chrom=False,
                  dmchrom_psd='powerlaw', dmchrom_idx=4,
                  red_select=None, red_breakflat=False, red_breakflat_fq=None,
                  coefficients=False,):
    """
    Reads in list of enterprise Pulsar instance and returns a PTA
    instantiated with model 2A from the analysis paper:

    per pulsar:
        1. fixed EFAC per backend/receiver system
        2. fixed EQUAD per backend/receiver system
        3. fixed ECORR per backend/receiver system
        4. Red noise modeled as a power-law with 30 sampling frequencies
        5. Linear timing model.

    global:
        1.Common red noise modeled with user defined PSD with
        30 sampling frequencies. Available PSDs are
        ['powerlaw', 'turnover' 'spectrum']
        2. Optional physical ephemeris modeling.

    :param psd:
        PSD to use for common red noise signal. Available options
        are ['powerlaw', 'turnover' 'spectrum']. 'powerlaw' is default
        value.
    :param tm_var: explicitly vary the timing model parameters
    :param tm_linear: vary the timing model in the linear approximation
    :param tmparam_list: an explicit list of timing model parameters to vary
    :param noisedict:
        Dictionary of pulsar noise properties. Can provide manually,
        or the code will attempt to find it.
    :param gamma_common:
        Fixed common red process spectral index value. By default we
        vary the spectral index over the range [0, 7].
    :param upper_limit:
        Perform upper limit on common red noise amplitude. By default
        this is set to False. Note that when perfoming upper limits it
        is recommended that the spectral index also be fixed to a specific
        value.
    :param bayesephem:
        Include BayesEphem model. Set to False by default
    :param wideband:
        Use wideband par and tim files. Ignore ECORR. Set to False by default.
    """

    amp_prior = 'uniform' if upper_limit else 'log-uniform'
    gp_priors = [upper_limit_red, upper_limit_dm, upper_limit_common]
    if all(ii is None for ii in gp_priors):
        amp_prior_red = amp_prior
        amp_prior_dm = amp_prior
        amp_prior_common = amp_prior
    else:
        amp_prior_red = 'uniform' if upper_limit_red else 'log-uniform'
        amp_prior_dm = 'uniform' if upper_limit_dm else 'log-uniform'
        amp_prior_common = 'uniform' if upper_limit_common else 'log-uniform'

    # timing model
    if not tm_var:
        s = gp_signals.TimingModel(use_svd=tm_svd, normed=tm_norm,
                                   coefficients=coefficients)
    else:
        # create new attribute for enterprise pulsar object
        for p in psrs:
            p.tmparams_orig = OrderedDict.fromkeys(p.t2pulsar.pars())
            for key in p.tmparams_orig:
                p.tmparams_orig[key] = (p.t2pulsar[key].val,
                                        p.t2pulsar[key].err)
        if not tm_linear:
            s = timing_block(tmparam_list=tmparam_list)
        else:
            pass

    # find the maximum time span to set GW frequency sampling
    Tspan = model_utils.get_tspan(psrs)

    if logfreq:
        fmin = 10.0
        modes, wgts = model_utils.linBinning(Tspan, nmodes_log, 1.0 / fmin / Tspan,
                                             common_components, nmodes_log)
        wgts = wgts**2.0

    # red noise
<<<<<<< HEAD
    s += red_noise_block(psd=red_psd, prior=amp_prior, Tspan=Tspan,
                        components=red_components, coefficients=coefficients,
=======
    s += red_noise_block(psd=red_psd, prior=amp_prior_red, Tspan=Tspan,
                        components=red_components, modes=modes, wgts=wgts,
                        coefficients=coefficients,
>>>>>>> 141c9513
                        select=red_select, break_flat=red_breakflat,
                        break_flat_fq=red_breakflat_fq)

    # common red noise block
    if orf is None:
        s += common_red_noise_block(psd=common_psd, prior=amp_prior_common, Tspan=Tspan,
                                    components=common_components, coefficients=coefficients,
                                    gamma_val=gamma_common, name='gw')
    elif orf == 'hd':
        s += common_red_noise_block(psd=common_psd, prior=amp_prior_common, Tspan=Tspan,
                                    components=common_components, coefficients=coefficients,
                                    gamma_val=gamma_common, orf='hd', name='gw')

    # DM variations
    if dm_var:
        if dm_type == 'gp':
            s += dm_noise_block(gp_kernel='diag', psd=dm_psd, prior=amp_prior_dm,
                                components=dm_components, gamma_val=None,
                                coefficients=coefficients)
        if dm_annual:
            s += dm_annual_signal()
        if dm_chrom:
            s += chromatic_noise_block(psd=dmchrom_psd, idx=dmchrom_idx,
                                       name='chromatic', components=components,
                                       coefficients=coefficients)

    # ephemeris model
    if bayesephem:
        s += deterministic_signals.PhysicalEphemerisSignal(use_epoch_toas=True)

    # adding white-noise, and acting on psr objects
    models = []
    for p in psrs:
        if 'NANOGrav' in p.flags['pta'] and not wideband:
            s2 = s + white_noise_block(vary=white_vary, inc_ecorr=True)
            if gequad:
                s2 += white_signals.EquadNoise(log10_equad=parameter.Uniform(-8.5, -5),
                                               selection=selections.Selection(selections.no_selection),
                                               name='gequad')
            if '1713' in p.name and dm_var:
                tmin = p.toas.min() / 86400
                tmax = p.toas.max() / 86400
                s3 = s2 + dm_exponential_dip(tmin=tmin, tmax=tmax, idx=2,
                                             sign=False, name='dmexp')
                models.append(s3(p))
            else:
                models.append(s2(p))
        else:
            s4 = s + white_noise_block(vary=white_vary, inc_ecorr=False)
            if gequad:
                s4 += white_signals.EquadNoise(log10_equad=parameter.Uniform(-8.5, -5),
                                               selection=selections.Selection(selections.no_selection),
                                               name='gequad')
            if '1713' in p.name and dm_var:
                tmin = p.toas.min() / 86400
                tmax = p.toas.max() / 86400
                s5 = s4 + dm_exponential_dip(tmin=tmin, tmax=tmax, idx=2,
                                             sign=False, name='dmexp')
                models.append(s5(p))
            else:
                models.append(s4(p))

    # set up PTA
    pta = signal_base.PTA(models)

    # set white noise parameters
    if not white_vary:
        if noisedict is None:
            print('No noise dictionary provided!...')
        else:
            noisedict = noisedict
            pta.set_default_params(noisedict)

    return pta


def model_2b(psrs, psd='powerlaw', noisedict=None, components=30,
             gamma_common=None, upper_limit=False, bayesephem=False,
             wideband=False):
    """
    Reads in list of enterprise Pulsar instance and returns a PTA
    instantiated with model 2B from the analysis paper:

    per pulsar:
        1. fixed EFAC per backend/receiver system
        2. fixed EQUAD per backend/receiver system
        3. fixed ECORR per backend/receiver system
        4. Red noise modeled as a power-law with 30 sampling frequencies
        5. Linear timing model.

    global:
        1. Dipole spatially correlated signal modeled with PSD.
        Default PSD is powerlaw. Available options
        ['powerlaw', 'turnover', 'spectrum']
        2. Optional physical ephemeris modeling.

    :param psd:
        PSD to use for common red noise signal. Available options
        are ['powerlaw', 'turnover' 'spectrum']. 'powerlaw' is default
        value.
    :param gamma_common:
        Fixed common red process spectral index value. By default we
        vary the spectral index over the range [0, 7].
    :param upper_limit:
        Perform upper limit on common red noise amplitude. By default
        this is set to False. Note that when perfoming upper limits it
        is recommended that the spectral index also be fixed to a specific
        value.
    :param bayesephem:
        Include BayesEphem model. Set to False by default
    """

    amp_prior = 'uniform' if upper_limit else 'log-uniform'

    # find the maximum time span to set GW frequency sampling
    Tspan = model_utils.get_tspan(psrs)

    # red noise
    s = red_noise_block(prior=amp_prior, Tspan=Tspan, components=components)

    # dipole
    s += common_red_noise_block(psd=psd, prior=amp_prior, Tspan=Tspan,
                                components=components, gamma_val=gamma_common,
                                orf='dipole', name='dipole')

    # ephemeris model
    if bayesephem:
        s += deterministic_signals.PhysicalEphemerisSignal(use_epoch_toas=True)

    # timing model
    s += gp_signals.TimingModel()

    # adding white-noise, and acting on psr objects
    models = []
    for p in psrs:
        if 'NANOGrav' in p.flags['pta'] and not wideband:
            s2 = s + white_noise_block(vary=False, inc_ecorr=True)
            models.append(s2(p))
        else:
            s3 = s + white_noise_block(vary=False, inc_ecorr=False)
            models.append(s3(p))

    # set up PTA
    pta = signal_base.PTA(models)

    # set white noise parameters
    if noisedict is None:
        print('No noise dictionary provided!...')
    else:
        noisedict = noisedict
        pta.set_default_params(noisedict)

    return pta


def model_2c(psrs, psd='powerlaw', noisedict=None, components=30,
             gamma_common=None, upper_limit=False, bayesephem=False,
             wideband=False):
    """
    Reads in list of enterprise Pulsar instance and returns a PTA
    instantiated with model 2C from the analysis paper:

    per pulsar:
        1. fixed EFAC per backend/receiver system
        2. fixed EQUAD per backend/receiver system
        3. fixed ECORR per backend/receiver system
        4. Red noise modeled as a power-law with 30 sampling frequencies
        5. Linear timing model.

    global:
        1. Dipole spatially correlated signal modeled with PSD.
        Default PSD is powerlaw. Available options
        ['powerlaw', 'turnover', 'spectrum']
        2. Monopole spatially correlated signal modeled with PSD.
        Default PSD is powerlaw. Available options
        ['powerlaw', 'turnover', 'spectrum']
        3. Optional physical ephemeris modeling.

    :param psd:
        PSD to use for common red noise signal. Available options
        are ['powerlaw', 'turnover' 'spectrum']. 'powerlaw' is default
        value.
    :param gamma_common:
        Fixed common red process spectral index value. By default we
        vary the spectral index over the range [0, 7].
    :param upper_limit:
        Perform upper limit on common red noise amplitude. By default
        this is set to False. Note that when perfoming upper limits it
        is recommended that the spectral index also be fixed to a specific
        value.
    :param bayesephem:
        Include BayesEphem model. Set to False by default
    """

    amp_prior = 'uniform' if upper_limit else 'log-uniform'

    # find the maximum time span to set GW frequency sampling
    Tspan = model_utils.get_tspan(psrs)

    # red noise
    s = red_noise_block(prior=amp_prior, Tspan=Tspan, components=components)

    # dipole
    s += common_red_noise_block(psd=psd, prior=amp_prior, Tspan=Tspan,
                                components=components, gamma_val=gamma_common,
                                orf='dipole', name='dipole')

    # monopole
    s += common_red_noise_block(psd=psd, prior=amp_prior, Tspan=Tspan,
                                components=components, gamma_val=gamma_common,
                                orf='monopole', name='monopole')

    # ephemeris model
    if bayesephem:
        s += deterministic_signals.PhysicalEphemerisSignal(use_epoch_toas=True)

    # timing model
    s += gp_signals.TimingModel()

    # adding white-noise, and acting on psr objects
    models = []
    for p in psrs:
        if 'NANOGrav' in p.flags['pta'] and not wideband:
            s2 = s + white_noise_block(vary=False, inc_ecorr=True)
            models.append(s2(p))
        else:
            s3 = s + white_noise_block(vary=False, inc_ecorr=False)
            models.append(s3(p))

    # set up PTA
    pta = signal_base.PTA(models)

    # set white noise parameters
    if noisedict is None:
        print('No noise dictionary provided!...')
    else:
        noisedict = noisedict
        pta.set_default_params(noisedict)

    return pta


def model_2d(psrs, psd='powerlaw', noisedict=None, components=30,
             gamma_common=None, upper_limit=False, bayesephem=False,
             wideband=False):
    """
    Reads in list of enterprise Pulsar instance and returns a PTA
    instantiated with model 2D from the analysis paper:

    per pulsar:
        1. fixed EFAC per backend/receiver system
        2. fixed EQUAD per backend/receiver system
        3. fixed ECORR per backend/receiver system
        4. Red noise modeled as a power-law with 30 sampling frequencies
        5. Linear timing model.

    global:
        1. Monopole spatially correlated signal modeled with PSD.
        Default PSD is powerlaw. Available options
        ['powerlaw', 'turnover', 'spectrum']
        2. Optional physical ephemeris modeling.

    :param psd:
        PSD to use for common red noise signal. Available options
        are ['powerlaw', 'turnover' 'spectrum']. 'powerlaw' is default
        value.
    :param gamma_common:
        Fixed common red process spectral index value. By default we
        vary the spectral index over the range [0, 7].
    :param upper_limit:
        Perform upper limit on common red noise amplitude. By default
        this is set to False. Note that when perfoming upper limits it
        is recommended that the spectral index also be fixed to a specific
        value.
    :param bayesephem:
        Include BayesEphem model. Set to False by default
    """

    amp_prior = 'uniform' if upper_limit else 'log-uniform'

    # find the maximum time span to set GW frequency sampling
    Tspan = model_utils.get_tspan(psrs)

    # red noise
    s = red_noise_block(prior=amp_prior, Tspan=Tspan, components=components)

    # monopole
    s += common_red_noise_block(psd=psd, prior=amp_prior, Tspan=Tspan,
                                components=components, gamma_val=gamma_common,
                                orf='monopole', name='monopole')

    # ephemeris model
    if bayesephem:
        s += deterministic_signals.PhysicalEphemerisSignal(use_epoch_toas=True)

    # timing model
    s += gp_signals.TimingModel()

    # adding white-noise, and acting on psr objects
    models = []
    for p in psrs:
        if 'NANOGrav' in p.flags['pta'] and not wideband:
            s2 = s + white_noise_block(vary=False, inc_ecorr=True)
            models.append(s2(p))
        else:
            s3 = s + white_noise_block(vary=False, inc_ecorr=False)
            models.append(s3(p))

    # set up PTA
    pta = signal_base.PTA(models)

    # set white noise parameters
    if noisedict is None:
        print('No noise dictionary provided!...')
    else:
        noisedict = noisedict
        pta.set_default_params(noisedict)

    return pta


def model_3a(psrs, psd='powerlaw', noisedict=None, components=30,
             gamma_common=None, upper_limit=False, bayesephem=False,
             wideband=False):
    """
    Reads in list of enterprise Pulsar instance and returns a PTA
    instantiated with model 3A from the analysis paper:

    per pulsar:
        1. fixed EFAC per backend/receiver system
        2. fixed EQUAD per backend/receiver system
        3. fixed ECORR per backend/receiver system
        4. Red noise modeled as a power-law with 30 sampling frequencies
        5. Linear timing model.

    global:
        1. GWB with HD correlations modeled with user defined PSD with
        30 sampling frequencies. Available PSDs are
        ['powerlaw', 'turnover' 'spectrum']
        2. Optional physical ephemeris modeling.

    :param psd:
        PSD to use for common red noise signal. Available options
        are ['powerlaw', 'turnover' 'spectrum'] 'powerlaw' is default
        value.
    :param gamma_common:
        Fixed common red process spectral index value. By default we
        vary the spectral index over the range [0, 7].
    :param upper_limit:
        Perform upper limit on common red noise amplitude. By default
        this is set to False. Note that when perfoming upper limits it
        is recommended that the spectral index also be fixed to a specific
        value.
    :param bayesephem:
        Include BayesEphem model. Set to False by default
    """

    amp_prior = 'uniform' if upper_limit else 'log-uniform'

    # find the maximum time span to set GW frequency sampling
    Tspan = model_utils.get_tspan(psrs)

    # red noise
    s = red_noise_block(prior=amp_prior, Tspan=Tspan, components=components)

    # common red noise block
    s += common_red_noise_block(psd=psd, prior=amp_prior, Tspan=Tspan,
                                components=components, gamma_val=gamma_common,
                                orf='hd', name='gw')

    # ephemeris model
    if bayesephem:
        s += deterministic_signals.PhysicalEphemerisSignal(use_epoch_toas=True)

    # timing model
    s += gp_signals.TimingModel()

    # adding white-noise, and acting on psr objects
    models = []
    for p in psrs:
        if 'NANOGrav' in p.flags['pta'] and not wideband:
            s2 = s + white_noise_block(vary=False, inc_ecorr=True)
            models.append(s2(p))
        else:
            s3 = s + white_noise_block(vary=False, inc_ecorr=False)
            models.append(s3(p))

    # set up PTA
    pta = signal_base.PTA(models)

    # set white noise parameters
    if noisedict is None:
        print('No noise dictionary provided!...')
    else:
        noisedict = noisedict
        pta.set_default_params(noisedict)

    return pta


def model_3b(psrs, psd='powerlaw', noisedict=None, components=30,
             gamma_common=None, upper_limit=False, bayesephem=False,
             wideband=False):
    """
    Reads in list of enterprise Pulsar instance and returns a PTA
    instantiated with model 3B from the analysis paper:

    per pulsar:
        1. fixed EFAC per backend/receiver system
        2. fixed EQUAD per backend/receiver system
        3. fixed ECORR per backend/receiver system
        4. Red noise modeled as a power-law with 30 sampling frequencies
        5. Linear timing model.

    global:
        1. GWB with HD correlations modeled with user defined PSD with
        30 sampling frequencies. Available PSDs are
        ['powerlaw', 'turnover' 'spectrum']
        2. Dipole signal modeled with user defined PSD with
        30 sampling frequencies. Available PSDs are
        ['powerlaw', 'turnover' 'spectrum']
        3. Optional physical ephemeris modeling.

    :param psd:
        PSD to use for common red noise signal. Available options
        are ['powerlaw', 'turnover' 'spectrum'] 'powerlaw' is default
        value.
    :param gamma_common:
        Fixed common red process spectral index value. By default we
        vary the spectral index over the range [0, 7].
    :param upper_limit:
        Perform upper limit on common red noise amplitude. By default
        this is set to False. Note that when perfoming upper limits it
        is recommended that the spectral index also be fixed to a specific
        value.
    :param bayesephem:
        Include BayesEphem model. Set to False by default
    """

    amp_prior = 'uniform' if upper_limit else 'log-uniform'

    # find the maximum time span to set GW frequency sampling
    Tspan = model_utils.get_tspan(psrs)

    # red noise
    s = red_noise_block(prior=amp_prior, Tspan=Tspan, components=components)

    # common red noise block
    s += common_red_noise_block(psd=psd, prior=amp_prior, Tspan=Tspan,
                                components=components, gamma_val=gamma_common,
                                orf='hd', name='gw')

    # dipole
    s += common_red_noise_block(psd=psd, prior=amp_prior, Tspan=Tspan,
                                components=components, gamma_val=gamma_common,
                                orf='dipole', name='dipole')

    # ephemeris model
    if bayesephem:
        s += deterministic_signals.PhysicalEphemerisSignal(use_epoch_toas=True)

    # timing model
    s += gp_signals.TimingModel()

    # adding white-noise, and acting on psr objects
    models = []
    for p in psrs:
        if 'NANOGrav' in p.flags['pta'] and not wideband:
            s2 = s + white_noise_block(vary=False, inc_ecorr=True)
            models.append(s2(p))
        else:
            s3 = s + white_noise_block(vary=False, inc_ecorr=False)
            models.append(s3(p))

    # set up PTA
    pta = signal_base.PTA(models)

    # set white noise parameters
    if noisedict is None:
        print('No noise dictionary provided!...')
    else:
        noisedict = noisedict
        pta.set_default_params(noisedict)

    return pta


def model_3c(psrs, psd='powerlaw', noisedict=None, components=30,
             gamma_common=None, upper_limit=False, bayesephem=False,
             wideband=False):
    """
    Reads in list of enterprise Pulsar instance and returns a PTA
    instantiated with model 3C from the analysis paper:

    per pulsar:
        1. fixed EFAC per backend/receiver system
        2. fixed EQUAD per backend/receiver system
        3. fixed ECORR per backend/receiver system
        4. Red noise modeled as a power-law with 30 sampling frequencies
        5. Linear timing model.

    global:
        1. GWB with HD correlations modeled with user defined PSD with
        30 sampling frequencies. Available PSDs are
        ['powerlaw', 'turnover' 'spectrum']
        2. Dipole signal modeled with user defined PSD with
        30 sampling frequencies. Available PSDs are
        ['powerlaw', 'turnover' 'spectrum']
        3. Monopole signal modeled with user defined PSD with
        30 sampling frequencies. Available PSDs are
        ['powerlaw', 'turnover' 'spectrum']
        4. Optional physical ephemeris modeling.

    :param psd:
        PSD to use for common red noise signal. Available options
        are ['powerlaw', 'turnover' 'spectrum'] 'powerlaw' is default
        value.
    :param gamma_common:
        Fixed common red process spectral index value. By default we
        vary the spectral index over the range [0, 7].
    :param upper_limit:
        Perform upper limit on common red noise amplitude. By default
        this is set to False. Note that when perfoming upper limits it
        is recommended that the spectral index also be fixed to a specific
        value.
    :param bayesephem:
        Include BayesEphem model. Set to False by default
    """

    amp_prior = 'uniform' if upper_limit else 'log-uniform'

    # find the maximum time span to set GW frequency sampling
    Tspan = model_utils.get_tspan(psrs)

    # red noise
    s = red_noise_block(prior=amp_prior, Tspan=Tspan, components=components)

    # common red noise block
    s += common_red_noise_block(psd=psd, prior=amp_prior, Tspan=Tspan,
                                components=components, gamma_val=gamma_common,
                                orf='hd', name='gw')

    # dipole
    s += common_red_noise_block(psd=psd, prior=amp_prior, Tspan=Tspan,
                                components=components, gamma_val=gamma_common,
                                orf='dipole', name='dipole')

    # monopole
    s += common_red_noise_block(psd=psd, prior=amp_prior, Tspan=Tspan,
                                components=components, gamma_val=gamma_common,
                                orf='monopole', name='monopole')

    # ephemeris model
    if bayesephem:
        s += deterministic_signals.PhysicalEphemerisSignal(use_epoch_toas=True)

    # timing model
    s += gp_signals.TimingModel()

    # adding white-noise, and acting on psr objects
    models = []
    for p in psrs:
        if 'NANOGrav' in p.flags['pta'] and not wideband:
            s2 = s + white_noise_block(vary=False, inc_ecorr=True)
            models.append(s2(p))
        else:
            s3 = s + white_noise_block(vary=False, inc_ecorr=False)
            models.append(s3(p))

    # set up PTA
    pta = signal_base.PTA(models)

    # set white noise parameters
    if noisedict is None:
        print('No noise dictionary provided!...')
    else:
        noisedict = noisedict
        pta.set_default_params(noisedict)

    return pta


def model_3d(psrs, psd='powerlaw', noisedict=None, components=30,
             gamma_common=None, upper_limit=False, bayesephem=False,
             wideband=False):
    """
    Reads in list of enterprise Pulsar instance and returns a PTA
    instantiated with model 3D from the analysis paper:

    per pulsar:
        1. fixed EFAC per backend/receiver system
        2. fixed EQUAD per backend/receiver system
        3. fixed ECORR per backend/receiver system
        4. Red noise modeled as a power-law with 30 sampling frequencies
        5. Linear timing model.

    global:
        1. GWB with HD correlations modeled with user defined PSD with
        30 sampling frequencies. Available PSDs are
        ['powerlaw', 'turnover' 'spectrum']
        2. Monopole signal modeled with user defined PSD with
        30 sampling frequencies. Available PSDs are
        ['powerlaw', 'turnover' 'spectrum']
        3. Optional physical ephemeris modeling.

    :param psd:
        PSD to use for common red noise signal. Available options
        are ['powerlaw', 'turnover' 'spectrum'] 'powerlaw' is default
        value.
    :param gamma_common:
        Fixed common red process spectral index value. By default we
        vary the spectral index over the range [0, 7].
    :param upper_limit:
        Perform upper limit on common red noise amplitude. By default
        this is set to False. Note that when perfoming upper limits it
        is recommended that the spectral index also be fixed to a specific
        value.
    :param bayesephem:
        Include BayesEphem model. Set to False by default
    """

    amp_prior = 'uniform' if upper_limit else 'log-uniform'

    # find the maximum time span to set GW frequency sampling
    Tspan = model_utils.get_tspan(psrs)

    # red noise
    s = red_noise_block(prior=amp_prior, Tspan=Tspan, components=components)

    # common red noise block
    s += common_red_noise_block(psd=psd, prior=amp_prior, Tspan=Tspan,
                                components=components, gamma_val=gamma_common,
                                orf='hd', name='gw')

    # monopole
    s += common_red_noise_block(psd=psd, prior=amp_prior, Tspan=Tspan,
                                components=components, gamma_val=gamma_common,
                                orf='monopole', name='monopole')

    # ephemeris model
    if bayesephem:
        s += deterministic_signals.PhysicalEphemerisSignal(use_epoch_toas=True)

    # timing model
    s += gp_signals.TimingModel()

    # adding white-noise, and acting on psr objects
    models = []
    for p in psrs:
        if 'NANOGrav' in p.flags['pta'] and not wideband:
            s2 = s + white_noise_block(vary=False, inc_ecorr=True)
            models.append(s2(p))
        else:
            s3 = s + white_noise_block(vary=False, inc_ecorr=False)
            models.append(s3(p))

    # set up PTA
    pta = signal_base.PTA(models)

    # set white noise parameters
    if noisedict is None:
        print('No noise dictionary provided!...')
    else:
        noisedict = noisedict
        pta.set_default_params(noisedict)

    return pta


def model_2a_drop_be(psrs, psd='powerlaw', noisedict=None, components=30,
                     gamma_common=None, upper_limit=False, wideband=False,
                     k_threshold=0.5):
    """
    Reads in list of enterprise Pulsar instance and returns a PTA
    instantiated with model 2A from the analysis paper:

    per pulsar:
        1. fixed EFAC per backend/receiver system
        2. fixed EQUAD per backend/receiver system
        3. fixed ECORR per backend/receiver system
        4. Red noise modeled as a power-law with 30 sampling frequencies
        5. Linear timing model.

    global:
        1.Common red noise modeled with user defined PSD with
        30 sampling frequencies. Available PSDs are
        ['powerlaw', 'turnover' 'spectrum']
        2. Optional physical ephemeris modeling.

    :param psd:
        PSD to use for common red noise signal. Available options
        are ['powerlaw', 'turnover' 'spectrum']. 'powerlaw' is default
        value.
    :param noisedict:
        Dictionary of pulsar noise properties. Can provide manually,
        or the code will attempt to find it.
    :param gamma_common:
        Fixed common red process spectral index value. By default we
        vary the spectral index over the range [0, 7].
    :param upper_limit:
        Perform upper limit on common red noise amplitude. By default
        this is set to False. Note that when perfoming upper limits it
        is recommended that the spectral index also be fixed to a specific
        value.
    :param wideband:
        Use wideband par and tim files. Ignore ECORR. Set to False by default.
    :param k_threshold:
        Define threshold for dropout parameter 'k'.
    """

    amp_prior = 'uniform' if upper_limit else 'log-uniform'

    # find the maximum time span to set GW frequency sampling
    Tspan = model_utils.get_tspan(psrs)

    # red noise
    s = red_noise_block(prior=amp_prior, Tspan=Tspan, components=components)

    # common red noise block
    s += common_red_noise_block(psd=psd, prior=amp_prior, Tspan=Tspan,
                                components=components, gamma_val=gamma_common,
                                name='gw')

    # ephemeris model
    s += Dropout_PhysicalEphemerisSignal(use_epoch_toas=True,
                                         k_threshold=k_threshold)

    # timing model
    s += gp_signals.TimingModel()

    # adding white-noise, and acting on psr objects
    models = []
    for p in psrs:
        if 'NANOGrav' in p.flags['pta'] and not wideband:
            s2 = s + white_noise_block(vary=False, inc_ecorr=True)
            models.append(s2(p))
        else:
            s3 = s + white_noise_block(vary=False, inc_ecorr=False)
            models.append(s3(p))

    # set up PTA
    pta = signal_base.PTA(models)

    # set white noise parameters
    if noisedict is None:
        print('No noise dictionary provided!...')
    else:
        noisedict = noisedict
        pta.set_default_params(noisedict)

    return pta


def model_2a_drop_crn(psrs, psd='powerlaw', noisedict=None, components=30,
                      gamma_common=None, upper_limit=False, bayesephem=False,
                      wideband=False, k_threshold=0.5):
    """
    Reads in list of enterprise Pulsar instance and returns a PTA
    instantiated with model 2A from the analysis paper:

    per pulsar:
        1. fixed EFAC per backend/receiver system
        2. fixed EQUAD per backend/receiver system
        3. fixed ECORR per backend/receiver system
        4. Red noise modeled as a power-law with 30 sampling frequencies
        5. Linear timing model.

    global:
        1.Common red noise modeled with user defined PSD with
        30 sampling frequencies. Available PSDs are
        ['powerlaw', 'turnover' 'spectrum']
        2. Optional physical ephemeris modeling.

    :param psd:
        PSD to use for common red noise signal. Available options
        are ['powerlaw', 'turnover' 'spectrum']. 'powerlaw' is default
        value.
    :param noisedict:
        Dictionary of pulsar noise properties. Can provide manually,
        or the code will attempt to find it.
    :param gamma_common:
        Fixed common red process spectral index value. By default we
        vary the spectral index over the range [0, 7].
    :param upper_limit:
        Perform upper limit on common red noise amplitude. By default
        this is set to False. Note that when perfoming upper limits it
        is recommended that the spectral index also be fixed to a specific
        value.
    :param bayesephem:
        Include BayesEphem model. Set to False by default
    :param wideband:
        Use wideband par and tim files. Ignore ECORR. Set to False by default.
    """

    amp_prior = 'uniform' if upper_limit else 'log-uniform'

    # find the maximum time span to set GW frequency sampling
    Tspan = model_utils.get_tspan(psrs)

    # red noise
    s = red_noise_block(prior=amp_prior, Tspan=Tspan, components=components)

    # common red noise block
    amp_name = '{}_log10_A'.format('gw')
    if amp_prior == 'uniform':
        log10_Agw = parameter.LinearExp(-18, -11)(amp_name)
    elif amp_prior == 'log-uniform' and gamma_common is not None:
        if np.abs(gamma_common - 4.33) < 0.1:
            log10_Agw = parameter.Uniform(-18, -14)(amp_name)
        else:
            log10_Agw = parameter.Uniform(-18, -11)(amp_name)
    else:
        log10_Agw = parameter.Uniform(-18, -11)(amp_name)

    gam_name = '{}_gamma'.format('gw')
    if gamma_common is not None:
        gamma_gw = parameter.Constant(gamma_common)(gam_name)
    else:
        gamma_gw = parameter.Uniform(0, 7)(gam_name)

    k_drop = parameter.Uniform(0.0, 1.0) # per-pulsar

    drop_pl = dropout_powerlaw(log10_A=log10_Agw, gamma=gamma_gw,
                               k_drop=k_drop, k_threshold=k_threshold)
    crn = gp_signals.FourierBasisGP(drop_pl, components=components,
                                    Tspan=Tspan, name='gw')
    s += crn

    # ephemeris model
    s += Dropout_PhysicalEphemerisSignal(use_epoch_toas=True)

    # timing model
    s += gp_signals.TimingModel()

    # adding white-noise, and acting on psr objects
    models = []
    for p in psrs:
        if 'NANOGrav' in p.flags['pta'] and not wideband:
            s2 = s + white_noise_block(vary=False, inc_ecorr=True)
            models.append(s2(p))
        else:
            s3 = s + white_noise_block(vary=False, inc_ecorr=False)
            models.append(s3(p))

    # set up PTA
    pta = signal_base.PTA(models)

    # set white noise parameters
    if noisedict is None:
        print('No noise dictionary provided!...')
    else:
        noisedict = noisedict
        pta.set_default_params(noisedict)

    return pta


## Does not yet work with IPTA datasets due to white-noise modeling issues.
def model_chromatic(psrs, psd='powerlaw', noisedict=None, components=30,
                    gamma_common=None, upper_limit=False, bayesephem=False,
                    wideband=False,
                    idx=4, chromatic_psd='powerlaw', c_psrs=['J1713+0747']):
    """
    Reads in list of enterprise Pulsar instance and returns a PTA
    instantiated with model 2A from the analysis paper + additional
    chromatic noise for given pulsars

    per pulsar:
        1. fixed EFAC per backend/receiver system
        2. fixed EQUAD per backend/receiver system
        3. fixed ECORR per backend/receiver system
        4. Red noise modeled as a power-law with 30 sampling frequencies
        5. Linear timing model.
        6. Chromatic noise for given pulsar list

    global:
        1.Common red noise modeled with user defined PSD with
        30 sampling frequencies. Available PSDs are
        ['powerlaw', 'turnover' 'spectrum']
        2. Optional physical ephemeris modeling.

    :param psd:
        PSD to use for common red noise signal. Available options
        are ['powerlaw', 'turnover' 'spectrum']. 'powerlaw' is default
        value.
    :param noisedict:
        Dictionary of pulsar noise properties. Can provide manually,
        or the code will attempt to find it.
    :param gamma_common:
        Fixed common red process spectral index value. By default we
        vary the spectral index over the range [0, 7].
    :param upper_limit:
        Perform upper limit on common red noise amplitude. By default
        this is set to False. Note that when perfoming upper limits it
        is recommended that the spectral index also be fixed to a specific
        value.
    :param bayesephem:
        Include BayesEphem model. Set to False by default
    :param wideband:
        Use wideband par and tim files. Ignore ECORR. Set to False by default.
    :param idx:
        Index of chromatic process (i.e DM is 2, scattering would be 4). If
        set to `vary` then will vary from 0 - 6 (This will be VERY slow!)
    :param chromatic_psd:
        PSD to use for chromatic noise. Available options
        are ['powerlaw', 'turnover' 'spectrum']. 'powerlaw' is default
        value.
    :param c_psrs:
        List of pulsars to use chromatic noise. 'all' will use all pulsars
    """

    amp_prior = 'uniform' if upper_limit else 'log-uniform'

    # find the maximum time span to set GW frequency sampling
    Tspan = model_utils.get_tspan(psrs)

    # white noise
    s = white_noise_block(vary=False, wideband=wideband)

    # red noise
    s += red_noise_block(prior=amp_prior, Tspan=Tspan, components=components)

    # common red noise block
    s += common_red_noise_block(psd=psd, prior=amp_prior, Tspan=Tspan,
                                components=components, gamma_val=gamma_common,
                                name='gw')

    # ephemeris model
    if bayesephem:
        s += deterministic_signals.PhysicalEphemerisSignal(use_epoch_toas=True)

    # timing model
    s += gp_signals.TimingModel()

    # chromatic noise
    sc = chromatic_noise_block(psd=chromatic_psd, idx=idx)
    if c_psrs == 'all':
        s += sc
        models = [s(psr) for psr in psrs]
    elif len(c_psrs) > 0:
        models = []
        for psr in psrs:
            if psr.name in c_psrs:
                print('Adding chromatic model to PSR {}'.format(psr.name))
                snew = s + sc
                models.append(snew(psr))
            else:
                models.append(s(psr))

    # set up PTA
    pta = signal_base.PTA(models)

    # set white noise parameters
    if noisedict is None:
        print('No noise dictionary provided!...')
    else:
        noisedict = noisedict
        pta.set_default_params(noisedict)

    return pta


def model_bwm(psrs, noisedict=None, tm_svd=False,
              Tmin_bwm=None, Tmax_bwm=None, skyloc=None,
              red_psd='powerlaw', components=30,
              dm_var=False, dm_psd='powerlaw', dm_annual=False,
              upper_limit=False, bayesephem=False, wideband=False):
    """
    Reads in list of enterprise Pulsar instance and returns a PTA
    instantiated with BWM model:

    per pulsar:
        1. fixed EFAC per backend/receiver system
        2. fixed EQUAD per backend/receiver system
        3. fixed ECORR per backend/receiver system (if NG channelized)
        4. Red noise modeled by a specified psd
        5. Linear timing model.
        6. Optional DM-variation modeling
    global:
        1. Deterministic GW burst with memory signal.
        2. Optional physical ephemeris modeling.

    :param psrs:
        list of enterprise.Pulsar objects for PTA
    :param noisedict:
        Dictionary of pulsar noise properties for fixed white noise.
        Can provide manually, or the code will attempt to find it.
    :param tm_svd:
        boolean for svd-stabilised timing model design matrix
    :param Tmin_bwm:
        Min time to search for BWM (MJD). If omitted, uses first TOA.
    :param Tmax_bwm:
        Max time to search for BWM (MJD). If omitted, uses last TOA.
    :param skyloc:
        Fixed sky location of BWM signal search as [cos(theta), phi].
        Search over sky location if ``None`` given.
    :param red_psd:
        PSD to use for per pulsar red noise. Available options
        are ['powerlaw', 'turnover', tprocess, 'spectrum'].
    :param components:
        number of modes in Fourier domain processes (red noise, DM
        variations, etc)
    :param dm_var:
        include gaussian process DM variations
    :param dm_psd:
        power-spectral density for gp DM variations
    :param dm_annual:
        include a yearly period DM variation
    :param upper_limit:
        Perform upper limit on BWM amplitude. By default this is
        set to False for a 'detection' run.
    :param bayesephem:
        Include BayesEphem model.
    :return: instantiated enterprise.PTA object
    """

    amp_prior = 'uniform' if upper_limit else 'log-uniform'

    # find the maximum time span to set frequency sampling
    tmin = np.min([p.toas.min() for p in psrs])
    tmax = np.max([p.toas.max() for p in psrs])
    Tspan = tmax - tmin

    if Tmin_bwm == None:
        Tmin_bwm = tmin/const.day
    if Tmax_bwm == None:
        Tmax_bwm = tmax/const.day

    # red noise
    s = red_noise_block(prior=amp_prior, psd=red_psd, Tspan=Tspan, components=components)

    # DM variations
    if dm_var:
        s += dm_noise_block(psd=dm_psd, prior=amp_prior, components=components,
                            gamma_val=None)
        if dm_annual:
            s += dm_annual_signal()

        # DM exponential dip for J1713's DM event
        dmexp = dm_exponential_dip(tmin=54500, tmax=54900)

    # GW BWM signal block
    s += bwm_block(Tmin_bwm, Tmax_bwm, amp_prior=amp_prior,
                   skyloc=skyloc, name='bwm')

    # ephemeris model
    if bayesephem:
        s += deterministic_signals.PhysicalEphemerisSignal(use_epoch_toas=True)

    # timing model
    s += gp_signals.TimingModel(use_svd=tm_svd)

    # adding white-noise, and acting on psr objects
    models = []
    for p in psrs:
        if 'NANOGrav' in p.flags['pta'] and not wideband:
            s2 = s + white_noise_block(vary=False, inc_ecorr=True)
            if dm_var and 'J1713+0747' == p.name:
                s2 += dmexp
            models.append(s2(p))
        else:
            s3 = s + white_noise_block(vary=False, inc_ecorr=False)
            if dm_var and 'J1713+0747' == p.name:
                s3 += dmexp
            models.append(s3(p))

    # set up PTA
    pta = signal_base.PTA(models)

    # set white noise parameters
    if noisedict is None:
        print('No noise dictionary provided!...')
    else:
        noisedict = noisedict
        pta.set_default_params(noisedict)

    return pta


def model_cw(psrs, upper_limit=False,
             noisedict=None, rn_psd='powerlaw', components=30,
             bayesephem=False, skyloc=None, log10_F=None, ecc=False,
             psrTerm=False, wideband=False):
    """
    Reads in list of enterprise Pulsar instance and returns a PTA
    instantiated with CW model:
    per pulsar:
        1. fixed EFAC per backend/receiver system
        2. fixed EQUAD per backend/receiver system
        3. fixed ECORR per backend/receiver system
        4. Red noise modeled as a power-law with 30 sampling frequencies
        5. Linear timing model.
    global:
        1. Deterministic CW signal.
        2. Optional physical ephemeris modeling.
    :param upper_limit:
        Perform upper limit on common red noise amplitude. By default
        this is set to False. Note that when perfoming upper limits it
        is recommended that the spectral index also be fixed to a specific
        value.
    :param rn_psd:
        psd to use in red_noise_block()
    :param bayesephem:
        Include BayesEphem model. Set to False by default
    :param skyloc:
        Fixed sky location of CW signal search as [cos(theta), phi].
        Search over sky location if ``None`` given.
    :param log10_F:
        Fixed frequency of CW signal search.
        Search over frequency if ``None`` given.
    :param ecc:
        boolean or float
        if boolean: include/exclude eccentricity in search
        if float: use fixed eccentricity with eccentric model
    :psrTerm:
        boolean, include/exclude pulsar term in search
    """

    amp_prior = 'uniform' if upper_limit else 'log-uniform'

    # find the maximum time span to set GW frequency sampling
    tmin = np.min([p.toas.min() for p in psrs])
    tmax = np.max([p.toas.max() for p in psrs])
    Tspan = tmax - tmin

    # red noise
    s = red_noise_block(prior=amp_prior,
                        psd=rn_psd, Tspan=Tspan, components=components)

    # GW CW signal block
    if not ecc:
        s += cw_block_circ(amp_prior=amp_prior,
                           skyloc=skyloc, log10_fgw=log10_F,
                           psrTerm=psrTerm, tref=tmin, name='cw')
    else:
        if type(ecc) is not float:
            ecc = None
        s += cw_block_ecc(amp_prior=amp_prior,
                          skyloc=skyloc, log10_F=log10_F, ecc=ecc,
                          psrTerm=psrTerm, tref=tmin, name='cw')

    # ephemeris model
    if bayesephem:
        s += deterministic_signals.PhysicalEphemerisSignal(use_epoch_toas=True)

    # timing model
    s += gp_signals.TimingModel()

    # adding white-noise, and acting on psr objects
    models = []
    for p in psrs:
        if 'NANOGrav' in p.flags['pta'] and not wideband:
            s2 = s + white_noise_block(vary=False, inc_ecorr=True, gp_ecorr=True)
            models.append(s2(p))
        else:
            s3 = s + white_noise_block(vary=False, inc_ecorr=False)
            models.append(s3(p))

    # set up PTA
    pta = signal_base.PTA(models)

    # set white noise parameters
    if noisedict is None:
        print('No noise dictionary provided!...')
    else:
        noisedict = noisedict
        pta.set_default_params(noisedict)

    return pta<|MERGE_RESOLUTION|>--- conflicted
+++ resolved
@@ -1993,12 +1993,8 @@
 ###  PTA models from paper  ###
 ###############################
 
-<<<<<<< HEAD
-def model_singlepsr_noise(psr, red_var=True, psd='powerlaw', red_select=None,
-=======
 def model_singlepsr_noise(psr, tm_var=False, tm_linear=False, tmparam_list=None,
-                          red_var=False, psd='powerlaw', red_select=None,
->>>>>>> 141c9513
+                          red_var=True, psd='powerlaw', red_select=None,
                           noisedict=None, tm_svd=False, tm_norm=True,
                           white_vary=True, components=30, upper_limit=False,
                           wideband=False, gamma_val=None, dm_var=False,
@@ -2352,16 +2348,10 @@
                   modes=None, wgts=None, logfreq=False, nmodes_log=10,
                   noisedict=None,
                   tm_svd=False, tm_norm=True, gamma_common=None,
-<<<<<<< HEAD
-                  upper_limit=False, bayesephem=False, wideband=False,
-                  dm_var=False, 
-                  dm_type='gp', dm_psd='powerlaw', dm_annual=False,
-=======
                   upper_limit=False, upper_limit_red=None, upper_limit_dm=None,
                   upper_limit_common=None,
                   bayesephem=False, wideband=False,
                   dm_var=False, dm_type='gp', dm_psd='powerlaw', dm_annual=False,
->>>>>>> 141c9513
                   white_vary=False, gequad=False, dm_chrom=False,
                   dmchrom_psd='powerlaw', dmchrom_idx=4,
                   red_select=None, red_breakflat=False, red_breakflat_fq=None,
@@ -2444,14 +2434,9 @@
         wgts = wgts**2.0
 
     # red noise
-<<<<<<< HEAD
-    s += red_noise_block(psd=red_psd, prior=amp_prior, Tspan=Tspan,
-                        components=red_components, coefficients=coefficients,
-=======
     s += red_noise_block(psd=red_psd, prior=amp_prior_red, Tspan=Tspan,
                         components=red_components, modes=modes, wgts=wgts,
                         coefficients=coefficients,
->>>>>>> 141c9513
                         select=red_select, break_flat=red_breakflat,
                         break_flat_fq=red_breakflat_fq)
 
