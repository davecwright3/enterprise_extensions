name: Tests

on:
  push:
    branches: [ master, dev ]
  pull_request:
    branches: [ master, dev ]
  release:
    types:
      - published


jobs:
  tests:
    runs-on: ${{ matrix.os }}
    strategy:
      fail-fast: false
      matrix:
<<<<<<< HEAD
        os: [ubuntu-20.04, macos-latest]
        python-version: [3.6, 3.7, 3.8, 3.9]
=======
        os: [ubuntu-latest, macos-latest]
        python-version: [3.7, 3.8, 3.9, '3.10']
>>>>>>> 71783c15

    steps:
    - name: Checkout repository
      uses: actions/checkout@v2
    - name: Set up Python ${{ matrix.python-version }}
      uses: actions/setup-python@v2
      with:
        python-version: ${{ matrix.python-version }}
    - name: Install non-python dependencies on mac
      if: runner.os == 'macOS'
      run: |
        brew unlink gcc && brew link gcc
        brew install automake suite-sparse libomp
        curl -sSL https://raw.githubusercontent.com/vallis/libstempo/master/install_tempo2.sh | sh
    - name: Install non-python dependencies on linux
      if: runner.os == 'Linux'
      run: |
        sudo apt-get install libsuitesparse-dev
        curl -sSL https://raw.githubusercontent.com/vallis/libstempo/master/install_tempo2.sh | sh
    - name: Install dependencies and package
      run: |
        python -m pip install --upgrade pip setuptools wheel
        python -m pip install flake8 pytest pytest-cov
        NO_MKL=1 python -m pip install -e .
    - name: Display Python, pip, setuptools, and all installed versions
      run: |
        python -c "import sys; print(f'Python {sys.version}')"
        python -c "import pip; print(f'pip {pip.__version__}')"
        python -c "import setuptools; print(f'setuptools {setuptools.__version__}')"
        python -m pip freeze
    - name: Run lint
      run: make lint
    - name: Test with pytest
      run: make test
    - name: Codecov
      uses: codecov/codecov-action@v1
      #with:
      #  fail_ci_if_error: true


  build:
    needs: [tests]
    name: Build source distribution
    runs-on: ubuntu-latest
    if: github.event_name == 'release'

    steps:
    - uses: actions/checkout@v2
    - name: Set up Python
      uses: actions/setup-python@v2
      with:
        python-version: "3.10"
    - name: Install non-python dependencies on linux
      run: |
        sudo apt-get install libsuitesparse-dev
        curl -sSL https://raw.githubusercontent.com/vallis/libstempo/master/install_tempo2.sh | sh
    - name: Build
      run: |
        python -m pip install --upgrade pip setuptools wheel
        pip install -r requirements.txt
        pip install -r requirements_dev.txt
        make dist
    - name: Test deployability
      run: |
        pip install twine
        twine check dist/*
    - name: Test the sdist
      run: |
        mkdir tmp
        cd tmp
        python -m venv venv-sdist
        venv-sdist/bin/python -m pip install --upgrade pip setuptools wheel
        venv-sdist/bin/python -m pip install ../dist/enterprise_extensions*.tar.gz
        venv-sdist/bin/python -c "import enterprise_extensions;print(enterprise_extensions.__version__)"
    - name: Test the wheel
      run: |
        mkdir tmp2
        cd tmp2
        python -m venv venv-wheel
        venv-wheel/bin/python -m pip install --upgrade pip setuptools
        venv-wheel/bin/python -m pip install ../dist/enterprise_extensions*.whl
        venv-wheel/bin/python -c "import enterprise_extensions;print(enterprise_extensions.__version__)"
    - uses: actions/upload-artifact@v2
      with:
        name: dist
        path: dist/*


  deploy:
   needs: [tests, build]
   runs-on: ubuntu-latest
   if: github.event_name == 'release'
   steps:
   - uses: actions/checkout@v2
   - name: Set up Python
     uses: actions/setup-python@v2
     with:
       python-version: '3.10'
   - name: Install dependencies
     run: |
       python -m pip install --upgrade pip
       pip install setuptools wheel twine
   - name: Download wheel/dist from build
     uses: actions/download-artifact@v2
     with:
       name: dist
       path: dist
   - name: Build and publish
     env:
       TWINE_USERNAME: ${{ secrets.PYPI_USERNAME }}
       TWINE_PASSWORD: ${{ secrets.PYPI_PASSWORD }}
     run: |
       twine upload dist/*<|MERGE_RESOLUTION|>--- conflicted
+++ resolved
@@ -16,13 +16,8 @@
     strategy:
       fail-fast: false
       matrix:
-<<<<<<< HEAD
-        os: [ubuntu-20.04, macos-latest]
-        python-version: [3.6, 3.7, 3.8, 3.9]
-=======
         os: [ubuntu-latest, macos-latest]
         python-version: [3.7, 3.8, 3.9, '3.10']
->>>>>>> 71783c15
 
     steps:
     - name: Checkout repository
